from sympy import (symbols, Matrix, SMatrix, eye, I, Symbol, Rational, wronskian, cos,
    sin, exp, hessian, sqrt, zeros, ones, randMatrix, Poly, S, pi,
    oo, trigsimp, Integer, block_diag, N, zeros)
from sympy.matrices.matrices import (ShapeError, MatrixError,
    matrix_multiply_elementwise, diag,

    SMatrix, SMatrix, NonSquareMatrixError, _dims_to_nm,
    matrix_multiply_elementwise)
from sympy.utilities.pytest import raises

def test_division():
    x, y, z = symbols('x y z')
    v = Matrix(1,2,[x, y])
    assert v.__div__(z) == Matrix(1,2,[x/z, y/z])
    assert v.__truediv__(z) == Matrix(1,2,[x/z, y/z])
    assert v/z == Matrix(1,2,[x/z, y/z])

def test_sum():
    x, y, z = symbols('x y z')
    m = Matrix([[1,2,3],[x,y,x],[2*y,-50,z*x]])
    assert m+m == Matrix([[2,4,6],[2*x,2*y,2*x],[4*y,-100,2*z*x]])

def test_multiplication():
    a=Matrix((
        (1, 2),
        (3, 1),
        (0, 6),
        ))

    b = Matrix ((
        (1, 2),
        (3, 0),
        ))

    c= a*b
    assert c[0,0]==7
    assert c[0,1]==2
    assert c[1,0]==6
    assert c[1,1]==6
    assert c[2,0]==18
    assert c[2,1]==0

    h = matrix_multiply_elementwise(a, c)
    assert h == a.multiply_elementwise(c)
    assert h[0,0]==7
    assert h[0,1]==4
    assert h[1,0]==18
    assert h[1,1]==6
    assert h[2,0]==0
    assert h[2,1]==0
    raises(ShapeError, 'matrix_multiply_elementwise(a, b)')

    x = Symbol("x")

    c = b * Symbol("x")
    assert isinstance(c,Matrix)
    assert c[0,0] == x
    assert c[0,1] == 2*x
    assert c[1,0] == 3*x
    assert c[1,1] == 0

    c2 = x * b
    assert c == c2

    c = 5 * b
    assert isinstance(c,Matrix)
    assert c[0,0] == 5
    assert c[0,1] == 2*5
    assert c[1,0] == 3*5
    assert c[1,1] == 0

def test_power():
    A = Matrix([[2,3],[4,5]])
    assert (A**5)[:] == [6140, 8097, 10796, 14237]
    A = Matrix([[2, 1, 3],[4,2, 4], [6,12, 1]])
    assert (A**3)[:] == [290, 262, 251, 448, 440, 368, 702, 954, 433]
    assert A**0 == eye(3)
    assert A**1 == A
    assert (Matrix([[2]]) ** 100)[0,0] == 2**100
    assert eye(2)**10000000 == eye(2)
    assert Matrix([[1, 2], [3, 4]])**Integer(2) == Matrix([[7, 10], [15, 22]])

def test_creation():
    raises(ValueError, 'Matrix(5, 5, range(20))')

    x = Symbol("x")
    a = Matrix([[x, 0], [0, 0]])
    m = a
    assert m.cols == m.rows
    assert m.cols == 2
    assert m[:] == [x,0,0,0]
    b = Matrix(2,2, [x, 0, 0, 0])
    m = b
    assert m.cols == m.rows
    assert m.cols == 2
    assert m[:] == [x,0,0,0]

    assert a == b

    assert Matrix(b) == b

    c = Matrix((
          Matrix((
            (1, 2, 3),
            (4, 5, 6)
          )),
          (7, 8, 9)
    ))
    assert c.cols == 3
    assert c.rows == 3
    assert c[:] == [1,2,3,4,5,6,7,8,9]

def test_tolist():
    x, y, z = symbols('x y z')
    lst = [[S.One,S.Half,x*y,S.Zero],[x,y,z,x**2],[y,-S.One,z*x,3]]
    m = Matrix(lst)
    assert m.tolist() == lst

def test_determinant():
    x, y, z = Symbol('x'), Symbol('y'), Symbol('z')

    M = Matrix((1,))

    assert M.det(method="bareis") == 1
    assert M.det(method="berkowitz") == 1

    M = Matrix(( (-3,  2),
                 ( 8, -5) ))

    assert M.det(method="bareis") == -1
    assert M.det(method="berkowitz") == -1

    M = Matrix(( (x,   1),
                 (y, 2*y) ))

    assert M.det(method="bareis") == 2*x*y-y
    assert M.det(method="berkowitz") == 2*x*y-y

    M = Matrix(( (1, 1, 1),
                 (1, 2, 3),
                 (1, 3, 6) ))

    assert M.det(method="bareis") == 1
    assert M.det(method="berkowitz") == 1

    M = Matrix(( ( 3, -2,  0, 5),
                 (-2,  1, -2, 2),
                 ( 0, -2,  5, 0),
                 ( 5,  0,  3, 4) ))

    assert M.det(method="bareis") == -289
    assert M.det(method="berkowitz") == -289

    M = Matrix(( ( 1,  2,  3,  4),
                 ( 5,  6,  7,  8),
                 ( 9, 10, 11, 12),
                 (13, 14, 15, 16) ))

    assert M.det(method="bareis") == 0
    assert M.det(method="berkowitz") == 0

    M = Matrix(( (3, 2, 0, 0, 0),
                 (0, 3, 2, 0, 0),
                 (0, 0, 3, 2, 0),
                 (0, 0, 0, 3, 2),
                 (2, 0, 0, 0, 3) ))

    assert M.det(method="bareis") == 275
    assert M.det(method="berkowitz") == 275

    M = Matrix(( (1, 0,  1,  2, 12),
                 (2, 0,  1,  1,  4),
                 (2, 1,  1, -1,  3),
                 (3, 2, -1,  1,  8),
                 (1, 1,  1,  0,  6) ))

    assert M.det(method="bareis") == -55
    assert M.det(method="berkowitz") == -55

    M = Matrix(( (-5,  2,  3,  4,  5),
                 ( 1, -4,  3,  4,  5),
                 ( 1,  2, -3,  4,  5),
                 ( 1,  2,  3, -2,  5),
                 ( 1,  2,  3,  4, -1) ))

    assert M.det(method="bareis") == 11664
    assert M.det(method="berkowitz") == 11664

    M = Matrix(( ( 2,  7, -1, 3, 2),
                 ( 0,  0,  1, 0, 1),
                 (-2,  0,  7, 0, 2),
                 (-3, -2,  4, 5, 3),
                 ( 1,  0,  0, 0, 1) ))

    assert M.det(method="bareis") == 123
    assert M.det(method="berkowitz") == 123

    M = Matrix(( (x,y,z),
                 (1,0,0),
                 (y,z,x) ))

    assert M.det(method="bareis") == z**2 - x*y
    assert M.det(method="berkowitz") == z**2 - x*y

def test_submatrix():
    m0 = eye(4)
    assert m0[0:3, 0:3] == eye(3)
    assert m0[2:4, 0:2] == zeros(2)

    m1 = Matrix(3,3, lambda i,j: i+j)
    assert m1[0,:] == Matrix(1,3,(0,1,2))
    assert m1[1:3, 1] == Matrix(2,1,(2,3))

    m2 = Matrix([[0,1,2,3],[4,5,6,7],[8,9,10,11],[12,13,14,15]])
    assert m2[:,-1] == Matrix(4,1,[3,7,11,15])
    assert m2[-2:,:] == Matrix([[8,9,10,11],[12,13,14,15]])

def test_submatrix_assignment():
    m = zeros(4)
    m[2:4, 2:4] = eye(2)
    assert m == Matrix(((0,0,0,0),
                        (0,0,0,0),
                        (0,0,1,0),
                        (0,0,0,1)))
    m[0:2, 0:2] = eye(2)
    assert m == eye(4)
    m[:,0] = Matrix(4,1,(1,2,3,4))
    assert m == Matrix(((1,0,0,0),
                        (2,1,0,0),
                        (3,0,1,0),
                        (4,0,0,1)))
    m[:,:] = zeros(4)
    assert m == zeros(4)
    m[:,:] = ((1,2,3,4),(5,6,7,8),(9, 10, 11, 12),(13,14,15,16))
    assert m == Matrix(((1,2,3,4),
                        (5,6,7,8),
                        (9, 10, 11, 12),
                        (13,14,15,16)))
    m[0:2, 0] = [0,0]
    assert m == Matrix(((0,2,3,4),
                        (0,6,7,8),
                        (9, 10, 11, 12),
                        (13,14,15,16)))

def test_extract():
    m = Matrix(4, 3, lambda i, j: i*3 + j)
    assert m.extract([0,1,3],[0,1]) == Matrix(3,2,[0,1,3,4,9,10])
    assert m.extract([0,3],[0,0,2]) == Matrix(2,3,[0,0,2,9,9,11])
    assert m.extract(range(4),range(3)) == m
    raises(IndexError, 'm.extract([4], [0])')
    raises(IndexError, 'm.extract([0], [3])')

def test_reshape():
    m0 = eye(3)
    assert m0.reshape(1,9) == Matrix(1,9,(1,0,0,0,1,0,0,0,1))
    m1 = Matrix(3,4, lambda i,j: i+j)
    assert m1.reshape(4,3) == Matrix(((0,1,2), (3,1,2), (3,4,2), (3,4,5)))
    assert m1.reshape(2,6) == Matrix(((0,1,2,3,1,2), (3,4,2,3,4,5)))

def test_applyfunc():
    m0 = eye(3)
    assert m0.applyfunc(lambda x:2*x) == eye(3)*2
    assert m0.applyfunc(lambda x: 0 ) == zeros(3)

def test_expand():
    x,y = symbols('x y')
    m0 = Matrix([[x*(x+y),2],[((x+y)*y)*x,x*(y+x*(x+y))]])
    # Test if expand() returns a matrix
    m1 = m0.expand()
    assert m1 == Matrix([[x*y+x**2,2],[x*y**2+y*x**2,x*y+y*x**2+x**3]])

def test_random():
    M = randMatrix(3,3)
    M = randMatrix(3,3,seed=3)
    M = randMatrix(3,4,0,150)

def test_LUdecomp():
    testmat = Matrix([[0,2,5,3],
                      [3,3,7,4],
                      [8,4,0,2],
                      [-2,6,3,4]])
    L,U,p = testmat.LUdecomposition()
    assert L.is_lower()
    assert U.is_upper()
    assert (L*U).permuteBkwd(p)-testmat == zeros(4)

    testmat = Matrix([[6,-2,7,4],
                      [0,3,6,7],
                      [1,-2,7,4],
                      [-9,2,6,3]])
    L,U,p = testmat.LUdecomposition()
    assert L.is_lower()
    assert U.is_upper()
    assert (L*U).permuteBkwd(p)-testmat == zeros(4)

    x, y, z = Symbol('x'), Symbol('y'), Symbol('z')
    M = Matrix(((1, x, 1), (2, y, 0), (y, 0, z)))
    L, U, p = M.LUdecomposition()
    assert L.is_lower()
    assert U.is_upper()
    assert (L*U).permuteBkwd(p)-M == zeros(3)

    mL = Matrix((
      (1,0,0),
      (2,3,0),
    ))
    assert mL.is_lower() == True
    assert mL.is_upper() == False
    mU = Matrix((
      (1,2,3),
      (0,4,5),
    ))
    assert mU.is_lower() == False
    assert mU.is_upper() == True

    # test FF LUdecomp
    M = Matrix([[1, 3, 3],
                [3, 2, 6],
                [3, 2, 2]])
    P, L, Dee, U = M.LUdecompositionFF()
    assert P*M == L*Dee.inv()*U

    M = Matrix([[1, 2, 3, 4],
                 [3, -1, 2, 3],
                 [3, 1, 3, -2],
                 [6, -1, 0, 2]])
    P, L, Dee, U = M.LUdecompositionFF()
    assert P*M == L*Dee.inv()*U

    M = Matrix([[0, 0, 1],
                 [2,3,0],
                 [3, 1, 4]])
    P, L, Dee, U = M.LUdecompositionFF()
    assert P*M == L*Dee.inv()*U

def test_LUsolve():
    A = Matrix([[2,3,5],
                [3,6,2],
                [8,3,6]])
    x = Matrix(3,1,[3,7,5])
    b = A*x
    soln = A.LUsolve(b)
    assert soln == x
    A = Matrix([[0,-1,2],
                [5,10,7],
                [8,3,4]])
    x = Matrix(3,1,[-1,2,5])
    b = A*x
    soln = A.LUsolve(b)
    assert soln == x

def test_QRsolve():
    A = Matrix([[2,3,5],
                [3,6,2],
                [8,3,6]])
    x = Matrix(3,1,[3,7,5])
    b = A*x
    soln = A.QRsolve(b)
    assert soln == x
    x = Matrix([[1,2],[3,4],[5,6]])
    b = A*x
    soln = A.QRsolve(b)
    assert soln == x

    A = Matrix([[0,-1,2],
                [5,10,7],
                [8,3,4]])
    x = Matrix(3,1,[-1,2,5])
    b = A*x
    soln = A.QRsolve(b)
    assert soln == x
    x = Matrix([[7,8],[9,10],[11,12]])
    b = A*x
    soln = A.QRsolve(b)
    assert soln == x

def test_inverse():
    A = eye(4)
    assert A.inv() == eye(4)
    assert A.inv("LU") == eye(4)
    assert A.inv("ADJ") == eye(4)
    A = Matrix([[2,3,5],
                [3,6,2],
                [8,3,6]])
    Ainv = A.inv()
    assert A*Ainv == eye(3)
    assert A.inv("LU") == Ainv
    assert A.inv("ADJ") == Ainv

def test_util():
    v1 = Matrix(1,3,[1,2,3])
    v2 = Matrix(1,3,[3,4,5])
    assert v1.cross(v2) == Matrix(1,3,[-2,4,-2])
    assert v1.norm() == sqrt(14)
    # cofactor
    assert eye(3) == eye(3).cofactorMatrix()
    test = Matrix([[1,3,2],[2,6,3],[2,3,6]])
    assert test.cofactorMatrix() == Matrix([[27,-6,-6],[-12,2,3],[-3,1,0]])
    test = Matrix([[1,2,3],[4,5,6],[7,8,9]])
    assert test.cofactorMatrix() == Matrix([[-3,6,-3],[6,-12,6],[-3,6,-3]])

def test_jacobian_hessian():
    x = Symbol('x')
    y = Symbol('y')
    L = Matrix(1,2,[x**2*y, 2*y**2 + x*y])
    syms = [x,y]
    assert L.jacobian(syms) == Matrix([[2*x*y, x**2],[y, 4*y+x]])

    L = Matrix(1,2,[x, x**2*y**3])
    assert L.jacobian(syms) == Matrix([[1, 0], [2*x*y**3, x**2*3*y**2]])

    f = x**2*y
    syms = [x,y]
    assert hessian(f, syms) == Matrix([[2*y, 2*x], [2*x, 0]])

    f = x**2*y**3
    assert hessian(f, syms) == Matrix([[2*y**3, 6*x*y**2],[6*x*y**2, 6*x**2*y]])


def test_QR():
    A = Matrix([[1,2],[2,3]])
    Q, S = A.QRdecomposition()
    R = Rational
    assert Q == Matrix([[5**R(-1,2), (R(2)/5)*(R(1)/5)**R(-1,2)], [2*5**R(-1,2), (-R(1)/5)*(R(1)/5)**R(-1,2)]])
    assert S == Matrix([[5**R(1,2), 8*5**R(-1,2)], [0, (R(1)/5)**R(1,2)]])
    assert Q*S == A
    assert Q.T * Q == eye(2)

    A = Matrix([[1,1,1],[1,1,3],[2,3,4]])
    Q, R = A.QRdecomposition()
    assert Q*Q.T == eye(Q.rows)
    assert R.is_upper()
    assert A == Q*R

def test_nullspace():
    # first test reduced row-ech form
    R = Rational

    M = Matrix([[5,7,2,1],
               [1,6,2,-1]])
    out, tmp = M.rref()
    assert out == Matrix([[1,0,-R(2)/23,R(13)/23],
                              [0,1,R(8)/23, R(-6)/23]])

    M = Matrix([[-5,-1, 4,-3,-1],
                [ 1,-1,-1, 1, 0],
                [-1, 0, 0, 0, 0],
                [ 4, 1,-4, 3, 1],
                [-2, 0, 2,-2,-1]])
    assert M*M.nullspace()[0] == Matrix(5,1,[0]*5)

    M = Matrix([[1,3,0,2,6,3,1],
                [-2,-6,0,-2,-8,3,1],
                [3,9,0,0,6,6,2],
                [-1,-3,0,1,0,9,3]])
    out, tmp = M.rref()
    assert out == Matrix([[1,3,0,0,2,0,0],
                          [0,0,0,1,2,0,0],
                          [0,0,0,0,0,1,R(1)/3],
                          [0,0,0,0,0,0,0]])

    # now check the vectors
    basis = M.nullspace()
    assert basis[0] == Matrix([-3,1,0,0,0,0,0])
    assert basis[1] == Matrix([0,0,1,0,0,0,0])
    assert basis[2] == Matrix([-2,0,0,-2,1,0,0])
    assert basis[3] == Matrix([0,0,0,0,0,R(-1)/3, 1])

    # issue 1698; just see that we can do it when rows > cols
    M = Matrix([[1,2],[2,4],[3,6]])
    assert M.nullspace()

def test_wronskian():
    x = Symbol('x')
    assert wronskian([cos(x), sin(x)], x) == cos(x)**2 + sin(x)**2
    assert wronskian([exp(x), exp(2*x)], x) == exp(3*x)
    assert wronskian([exp(x), x], x) == exp(x) - x*exp(x)
    assert wronskian([1, x, x**2], x) == 2
    w1 = -6*exp(x)*sin(x)*x + 6*cos(x)*exp(x)*x**2 - 6*exp(x)*cos(x)*x - \
        exp(x)*cos(x)*x**3 + exp(x)*sin(x)*x**3
    assert wronskian([exp(x), cos(x), x**3], x).expand() == w1
    assert wronskian([exp(x), cos(x), x**3], x, method='berkowitz').expand() == w1
    w2 = -x**3*cos(x)**2 - x**3*sin(x)**2 - 6*x*cos(x)**2 - 6*x*sin(x)**2
    assert wronskian([sin(x), cos(x), x**3], x).expand() == w2
    assert wronskian([sin(x), cos(x), x**3], x, \
        method='berkowitz').expand() == w2


def canonicalize(v):
    """
    Takes the output of eigenvects() and makes it canonical, so that we can
    compare it across platforms.

    It converts Matrices to lists, and uses set() to list the outer list in a
    platform independent way.
    """
    def c(x):
        a, b, c = x
        return (S(a), S(b), tuple(c[0]))
    return tuple(set([c(x) for x in v]))

def test_eigen():
    x,y = symbols('x y')

    R = Rational

    assert eye(3).charpoly(x) == Poly((x-1)**3, x)
    assert eye(3).charpoly(y) == Poly((y-1)**3, y)

    M = Matrix([[1,0,0],
                [0,1,0],
                [0,0,1]])

    assert M.eigenvals() == {S.One: 3}

    assert canonicalize(M.eigenvects()) == canonicalize(
        [(1, 3, [Matrix([1,0,0]),
                 Matrix([0,1,0]),
                 Matrix([0,0,1])])])

    M = Matrix([[0,1,1],
                [1,0,0],
                [1,1,1]])

    assert M.eigenvals() == {2*S.One: 1, -S.One: 1, S.Zero: 1}

    assert canonicalize(M.eigenvects()) == canonicalize(
        [( 2, 1, [Matrix([R(2,3), R(1,3), 1])]),
         (-1, 1, [Matrix([-1, 1, 0])]),
         ( 0, 1, [Matrix([ 0,-1, 1])])])

    M = Matrix([ [1, -1],
                 [1,  3]])
    assert canonicalize(M.eigenvects()) == canonicalize(
        [[2, 2, [Matrix(1,2,[-1,1])]]])

    M = Matrix([ [1, 2, 3], [4, 5, 6], [7, 8, 9] ])
    a=R(15,2)
    b=3*33**R(1,2)
    c=R(13,2)
    d=(R(33,8) + 3*b/8)
    e=(R(33,8) - 3*b/8)
    def NS(e, n):
        return str(N(e, n))
    r = [
        (a - b/2, 1, [Matrix([(12 + 24/(c - b/2))/((c - b/2)*e) + 3/(c - b/2),
                              (6 + 12/(c - b/2))/e,1])]),
        (      0, 1, [Matrix([1,-2,1])]),
        (a + b/2, 1, [Matrix([(12 + 24/(c + b/2))/((c + b/2)*d) + 3/(c + b/2),
                              (6 + 12/(c + b/2))/d,1])]),
        ]
    r1 = [(NS(r[i][0],2),NS(r[i][1],2),[NS(j,2) for j in r[i][2][0]]) for i in range(len(r))]
    r = M.eigenvects()
    r2=[(NS(r[i][0],2),NS(r[i][1],2),[NS(j,2) for j in r[i][2][0]]) for i in range(len(r))]
    assert sorted(r1) == sorted(r2)

    eps = Symbol('eps',real=True)

    M = Matrix([[abs(eps), I*eps    ],
               [-I*eps,   abs(eps) ]])

    assert canonicalize(M.eigenvects()) == canonicalize(
        [( 2*abs(eps), 1, [ Matrix([[I*eps/abs(eps)],[1]]) ] ),
         ( 0, 1, [Matrix([[-I*eps/abs(eps)],[1]])]) ])

def test_sparse_matrix():
    return
    def eye(n):
        tmp = SMatrix(n,n,lambda i,j:0)
        for i in range(tmp.rows):
            tmp[i,i] = 1
        return tmp
    def zeros(n):
        return SMatrix(n,n,lambda i,j:0)

    # test_multiplication
    a=SMatrix((
        (1, 2),
        (3, 1),
        (0, 6),
        ))

    b = SMatrix ((
        (1, 2),
        (3, 0),
        ))

    c= a*b
    assert c[0,0]==7
    assert c[0,1]==2
    assert c[1,0]==6
    assert c[1,1]==6
    assert c[2,0]==18
    assert c[2,1]==0

    x = Symbol("x")

    c = b * Symbol("x")
    assert isinstance(c,SMatrix)
    assert c[0,0] == x
    assert c[0,1] == 2*x
    assert c[1,0] == 3*x
    assert c[1,1] == 0

    c = 5 * b
    assert isinstance(c,SMatrix)
    assert c[0,0] == 5
    assert c[0,1] == 2*5
    assert c[1,0] == 3*5
    assert c[1,1] == 0

    #test_power
    A = SMatrix([[2,3],[4,5]])
    assert (A**5)[:] == [6140, 8097, 10796, 14237]
    A = SMatrix([[2, 1, 3],[4,2, 4], [6,12, 1]])
    assert (A**3)[:] == [290, 262, 251, 448, 440, 368, 702, 954, 433]


    # test_creation
    x = Symbol("x")
    a = SMatrix([x, 0], [0, 0])
    m = a
    assert m.cols == m.rows
    assert m.cols == 2
    assert m[:] == [x,0,0,0]
    b = SMatrix(2,2, [x, 0, 0, 0])
    m = b
    assert m.cols == m.rows
    assert m.cols == 2
    assert m[:] == [x,0,0,0]

    assert a == b

    # test_determinant
    x, y = Symbol('x'), Symbol('y')

    assert SMatrix([ [1] ]).det() == 1

    assert SMatrix(( (-3,  2),
                    ( 8, -5) )).det() == -1

    assert SMatrix(( (x,   1),
                    (y, 2*y) )).det() == 2*x*y-y

    assert SMatrix(( (1, 1, 1),
                    (1, 2, 3),
                    (1, 3, 6) )).det() == 1

    assert SMatrix(( ( 3, -2,  0, 5),
                    (-2,  1, -2, 2),
                    ( 0, -2,  5, 0),
                    ( 5,  0,  3, 4) )).det() == -289

    assert SMatrix(( ( 1,  2,  3,  4),
                    ( 5,  6,  7,  8),
                    ( 9, 10, 11, 12),
                    (13, 14, 15, 16) )).det() == 0

    assert SMatrix(( (3, 2, 0, 0, 0),
                    (0, 3, 2, 0, 0),
                    (0, 0, 3, 2, 0),
                    (0, 0, 0, 3, 2),
                    (2, 0, 0, 0, 3) )).det() == 275

    assert SMatrix(( (1, 0,  1,  2, 12),
                    (2, 0,  1,  1,  4),
                    (2, 1,  1, -1,  3),
                    (3, 2, -1,  1,  8),
                    (1, 1,  1,  0,  6) )).det() == -55

    assert SMatrix(( (-5,  2,  3,  4,  5),
                    ( 1, -4,  3,  4,  5),
                    ( 1,  2, -3,  4,  5),
                    ( 1,  2,  3, -2,  5),
                    ( 1,  2,  3,  4, -1) )).det() == 11664

    assert SMatrix(( ( 2,  7, -1, 3, 2),
                    ( 0,  0,  1, 0, 1),
                    (-2,  0,  7, 0, 2),
                    (-3, -2,  4, 5, 3),
                    ( 1,  0,  0, 0, 1) )).det() == 123

    # test_submatrix
    m0 = eye(4)
    assert m0[0:3, 0:3] == eye(3)
    assert m0[2:4, 0:2] == zeros(2)

    m1 = SMatrix(3,3, lambda i,j: i+j)
    assert m1[0,:] == SMatrix(1,3,(0,1,2))
    assert m1[1:3, 1] == SMatrix(2,1,(2,3))

    m2 = SMatrix([0,1,2,3],[4,5,6,7],[8,9,10,11],[12,13,14,15])
    assert m2[:,-1] == SMatrix(4,1,[3,7,11,15])
    assert m2[-2:,:] == SMatrix([[8,9,10,11],[12,13,14,15]])

    # test_submatrix_assignment
    m = zeros(4)
    m[2:4, 2:4] = eye(2)
    assert m == SMatrix((0,0,0,0),
                        (0,0,0,0),
                        (0,0,1,0),
                        (0,0,0,1))
    m[0:2, 0:2] = eye(2)
    assert m == eye(4)
    m[:,0] = SMatrix(4,1,(1,2,3,4))
    assert m == SMatrix((1,0,0,0),
                        (2,1,0,0),
                        (3,0,1,0),
                        (4,0,0,1))
    m[:,:] = zeros(4)
    assert m == zeros(4)
    m[:,:] = ((1,2,3,4),(5,6,7,8),(9, 10, 11, 12),(13,14,15,16))
    assert m == SMatrix(((1,2,3,4),
                        (5,6,7,8),
                        (9, 10, 11, 12),
                        (13,14,15,16)))
    m[0:2, 0] = [0,0]
    assert m == SMatrix(((0,2,3,4),
                        (0,6,7,8),
                        (9, 10, 11, 12),
                        (13,14,15,16)))

    # test_reshape
    m0 = eye(3)
    assert m0.reshape(1,9) == SMatrix(1,9,(1,0,0,0,1,0,0,0,1))
    m1 = SMatrix(3,4, lambda i,j: i+j)
    assert m1.reshape(4,3) == SMatrix((0,1,2), (3,1,2), (3,4,2), (3,4,5))
    assert m1.reshape(2,6) == SMatrix((0,1,2,3,1,2), (3,4,2,3,4,5))

    # test_applyfunc
    m0 = eye(3)
    assert m0.applyfunc(lambda x:2*x) == eye(3)*2
    assert m0.applyfunc(lambda x: 0 ) == zeros(3)

    # test_LUdecomp
    testmat = SMatrix([[0,2,5,3],
                      [3,3,7,4],
                      [8,4,0,2],
                      [-2,6,3,4]])
    L,U,p = testmat.LUdecomposition()
    assert L.is_lower()
    assert U.is_upper()
    assert (L*U).permuteBkwd(p)-testmat == zeros(4)

    testmat = SMatrix([[6,-2,7,4],
                      [0,3,6,7],
                      [1,-2,7,4],
                      [-9,2,6,3]])
    L,U,p = testmat.LUdecomposition()
    assert L.is_lower()
    assert U.is_upper()
    assert (L*U).permuteBkwd(p)-testmat == zeros(4)

    x, y, z = Symbol('x'), Symbol('y'), Symbol('z')
    M = Matrix(((1, x, 1), (2, y, 0), (y, 0, z)))
    L, U, p = M.LUdecomposition()
    assert L.is_lower()
    assert U.is_upper()
    assert (L*U).permuteBkwd(p)-M == zeros(3)

    # test_LUsolve
    A = SMatrix([[2,3,5],
                [3,6,2],
                [8,3,6]])
    x = SMatrix(3,1,[3,7,5])
    b = A*x
    soln = A.LUsolve(b)
    assert soln == x
    A = SMatrix([[0,-1,2],
                [5,10,7],
                [8,3,4]])
    x = SMatrix(3,1,[-1,2,5])
    b = A*x
    soln = A.LUsolve(b)
    assert soln == x

    # test_inverse
    A = eye(4)
    assert A.inv() == eye(4)
    assert A.inv("LU") == eye(4)
    assert A.inv("ADJ") == eye(4)
    A = SMatrix([[2,3,5],
                [3,6,2],
                [8,3,6]])
    Ainv = A.inv()
    assert A*Ainv == eye(3)
    assert A.inv("LU") == Ainv
    assert A.inv("ADJ") == Ainv

    # test_cross
    v1 = Matrix(1,3,[1,2,3])
    v2 = Matrix(1,3,[3,4,5])
    assert v1.cross(v2) == Matrix(1,3,[-2,4,-2])
    assert v1.norm(v1) == 14

    # test_cofactor
    assert eye(3) == eye(3).cofactorMatrix()
    test = SMatrix([[1,3,2],[2,6,3],[2,3,6]])
    assert test.cofactorMatrix() == SMatrix([[27,-6,-6],[-12,2,3],[-3,1,0]])
    test = SMatrix([[1,2,3],[4,5,6],[7,8,9]])
    assert test.cofactorMatrix() == SMatrix([[-3,6,-3],[6,-12,6],[-3,6,-3]])

    # test_jacobian
    x = Symbol('x')
    y = Symbol('y')
    L = SMatrix(1,2,[x**2*y, 2*y**2 + x*y])
    syms = [x,y]
    assert L.jacobian(syms) == Matrix([[2*x*y, x**2],[y, 4*y+x]])

    L = SMatrix(1,2,[x, x**2*y**3])
    assert L.jacobian(syms) == SMatrix([[1, 0], [2*x*y**3, x**2*3*y**2]])

    # test_QR
    A = Matrix([[1,2],[2,3]])
    Q, S = A.QRdecomposition()
    R = Rational
    assert Q == Matrix([[5**R(-1,2), (R(2)/5)*(R(1)/5)**R(-1,2)], [2*5**R(-1,2), (-R(1)/5)*(R(1)/5)**R(-1,2)]])
    assert S == Matrix([[5**R(1,2), 8*5**R(-1,2)], [0, (R(1)/5)**R(1,2)]])
    assert Q*S == A
    assert Q.T * Q == eye(2)

    # test nullspace
    # first test reduced row-ech form
    R = Rational

    M = Matrix([[5,7,2,1],
               [1,6,2,-1]])
    out, tmp = M.rref()
    assert out == Matrix([[1,0,-R(2)/23,R(13)/23],
                              [0,1,R(8)/23, R(-6)/23]])

    M = Matrix([[1,3,0,2,6,3,1],
                [-2,-6,0,-2,-8,3,1],
                [3,9,0,0,6,6,2],
                [-1,-3,0,1,0,9,3]])
    out, tmp = M.rref()
    assert out == Matrix([[1,3,0,0,2,0,0],
                               [0,0,0,1,2,0,0],
                               [0,0,0,0,0,1,R(1)/3],
                               [0,0,0,0,0,0,0]])
    # now check the vectors
    basis = M.nullspace()
    assert basis[0] == Matrix([[-3,1,0,0,0,0,0]])
    assert basis[1] == Matrix([[0,0,1,0,0,0,0]])
    assert basis[2] == Matrix([[-2,0,0,-2,1,0,0]])
    assert basis[3] == Matrix([[0,0,0,0,0,R(-1)/3, 1]])


    # test eigen
    x = Symbol('x')
    y = Symbol('y')
    eye3 = eye(3)
    assert eye3.charpoly(x) == (1-x)**3
    assert eye3.charpoly(y) == (1-y)**3
    # test values
    M = Matrix([(0,1,-1),
                (1,1,0),
                (-1,0,1) ])
    vals = M.eigenvals()
    vals.sort()
    assert vals == [-1, 1, 2]

    R = Rational
    M = Matrix([ [1,0,0],
                 [0,1,0],
                 [0,0,1]])
    assert M.eigenvects() == [[1, 3, [Matrix(1,3,[1,0,0]), Matrix(1,3,[0,1,0]), Matrix(1,3,[0,0,1])]]]
    M = Matrix([ [5,0,2],
                 [3,2,0],
                 [0,0,1]])
    assert M.eigenvects() == [[1, 1, [Matrix(1,3,[R(-1)/2,R(3)/2,1])]],
                              [2, 1, [Matrix(1,3,[0,1,0])]],
                              [5, 1, [Matrix(1,3,[1,1,0])]]]

    assert M.zeros((3, 5)) == SMatrix(3, 5, {})

def test_subs():
    x = Symbol('x')
    assert Matrix([[1,x],[x,4]]).subs(x, 5) == Matrix([[1,5],[5,4]])
    y = Symbol('y')
    assert Matrix([[x,2],[x+y,4]]).subs([[x,-1],[y,-2]]) == Matrix([[-1,2],[-3,4]])
    assert Matrix([[x,2],[x+y,4]]).subs([(x,-1),(y,-2)]) == Matrix([[-1,2],[-3,4]])
    assert Matrix([[x,2],[x+y,4]]).subs({x:-1,y:-2}) == Matrix([[-1,2],[-3,4]])

def test_simplify():
    x,y,f,n = symbols('x y f n')
    M = Matrix([ [    1/x + 1/y,               (x + x*y)/ x             ],
                 [(f(x) + y*f(x))/f(x), 2 * (1/n - cos(n * pi)/n)/ pi ]
                 ])
    M.simplify()
    assert M ==  Matrix([[(x + y)/(x * y),               1 + y           ],
                         [   1 + y,       (2 - 2*cos(pi*n))/(pi*n) ]])

def test_transpose():
    M = Matrix([[1,2,3,4,5,6,7,8,9,0],
                [1,2,3,4,5,6,7,8,9,0]])
    assert M.T == Matrix( [ [1,1],
                            [2,2],
                            [3,3],
                            [4,4],
                            [5,5],
                            [6,6],
                            [7,7],
                            [8,8],
                            [9,9],
                            [0,0] ])
    assert M.T.T == M
    assert M.T == M.transpose()

def test_conjugate():
    M = Matrix([ [0,I,5],
                 [1,2,0]])

    assert M.T == Matrix([ [0,1],
                           [I,2],
                           [5,0]])

    assert M.C == Matrix([ [0,-I,5],
                           [1,2,0]])
    assert M.C == M.conjugate()

    assert M.H == M.T.C
    assert M.H == Matrix([ [0,1],
                           [-I,2],
                           [5,0]])

def test_conj_dirac():
    raises(ShapeError, "eye(3).D")

    M = Matrix([ [1,I,I,I],
                 [0,1,I,I],
                 [0,0,1,I],
                 [0,0,0,1] ])

    assert M.D == Matrix([
                 [1,0,0,0],
                 [-I,1,0,0],
                 [-I,-I,-1,0],
                 [-I,-I,I,-1] ])


def test_trace():
    M = Matrix([[1,0,0],
                [0,5,0],
                [0,0,8]])
    assert M.trace() == 14

def test_shape():
    x, y = symbols("x y")
    M = Matrix([[x,0,0],
                [0,y,0]])
    assert M.shape == (2, 3)

def test_col_row():
    x, y = symbols("x y")
    M = Matrix([[x,0,0],
                [0,y,0]])
    M.row(1,lambda r, j: r+j+1)
    assert M == Matrix([[x,0,0],
                        [1,y+2,3]])
    M.col(0,lambda c, j: c+y**j)
    assert M == Matrix([[x+1,0,0],
                        [1+y,y+2,3]])

def test_issue851():
    m = Matrix([1, 2, 3])
    a = Matrix([1, 2, 3])
    b = Matrix([2, 2, 3])
    assert not (m in [])
    assert not (m in [1])
    assert m != 1
    assert m == a
    assert m != b

def test_issue882():
    class Int1(object):
        def __int__(self):
            return 1
    class Int2(object):
        def __int__(self):
            return 2
    class Index1(object):
        def __index__(self):
            return 1
    class Index2(object):
        def __index__(self):
            return 2
    int1 = Int1()
    int2 = Int2()
    index1 = Index1()
    index2 = Index2()

    m = Matrix([1, 2, 3])
    assert m[int2] == 3
    assert m[index2] == 3

    m[int2] = 4
    assert m[2] == 4
    m[index2] = 5
    assert m[2] == 5

    m = Matrix([[1, 2, 3], [4, 5, 6]])
    assert m[int1,int2] == 6
    assert m[index1,int2] == 6
    assert m[int1,index2] == 6
    assert m[index1,index2] == 6
    assert m[1,int2] == 6
    assert m[1,index2] == 6
    assert m[int1,2] == 6
    assert m[index1,2] == 6

    m[int1,int2] = 1
    assert m[1, 2] == 1
    m[index1,int2] = 2
    assert m[1, 2] == 2
    m[int1,index2] = 3
    assert m[1, 2] == 3
    m[index1,index2] = 4
    assert m[1, 2] == 4
    m[1,int2] = 5
    assert m[1, 2] == 5
    m[1,index2] = 6
    assert m[1, 2] == 6
    m[int1,2] = 7
    assert m[1, 2] == 7
    m[index1,2] = 8
    assert m[1, 2] == 8

def test_evalf():
    a = Matrix([sqrt(5), 6])
    assert abs(a.evalf()[0] - a[0].evalf()) < 1e-10
    assert abs(a.evalf()[1] - a[1].evalf()) < 1e-10

def test_is_symbolic():
    x = Symbol('x')
    a = Matrix([[x,x],[x,x]])
    assert a.is_symbolic() == True
    a = Matrix([[1,2,3,4],[5,6,7,8]])
    assert a.is_symbolic() == False
    a = Matrix([[1,2,3,4],[5,6,x,8]])
    assert a.is_symbolic() == True
    a = Matrix([[1,x,3]])
    assert a.is_symbolic() == True
    a = Matrix([[1,2,3]])
    assert a.is_symbolic() == False
    a = Matrix([[1],[x],[3]])
    assert a.is_symbolic() == True
    a = Matrix([[1],[2],[3]])
    assert a.is_symbolic() == False

def test_is_upper():
    a = Matrix([[1,2,3]])
    assert a.is_upper() == True
    a = Matrix([[1],[2],[3]])
    assert a.is_upper() == False

def test_is_lower():
    a = Matrix([[1,2,3]])
    assert a.is_lower() == False
    a = Matrix([[1],[2],[3]])
    assert a.is_lower() == True

def test_zeros_ones_fill():
    n, m = 3, 5

    a = zeros( (n, m) )
    a.fill( 5 )

    b = 5 * ones( (n, m) )

    assert a == b
    assert a.rows == b.rows == 3
    assert a.cols == b.cols == 5
    assert a.shape == b.shape == (3, 5)

def test_empty_zeros():
    a = zeros(0)
    assert a == Matrix()
    a = zeros([0, 2])
    assert a.rows == 0
    assert a.cols == 2
    a = zeros([2, 0])
    assert a.rows == 2
    assert a.cols == 0

def test_issue650():
    x, y = symbols('x y')
    a = Matrix([[x**2, x*y],[x*sin(y), x*cos(y)]])
    assert a.diff(x) == Matrix([[2*x, y],[sin(y), cos(y)]])
    assert Matrix([[x, -x, x**2],[exp(x),1/x-exp(-x), x+1/x]]).limit(x, oo) == Matrix([[oo, -oo, oo],[oo, 0, oo]])
    assert Matrix([[(exp(x)-1)/x, 2*x + y*x, x**x ],
                    [1/x, abs(x) , abs(sin(x+1))]]).limit(x, 0) == Matrix([[1, 0, 1],[oo, 0, sin(1)]])
    assert a.integrate(x) == Matrix([[Rational(1,3)*x**3, y*x**2/2],[x**2*sin(y)/2, x**2*cos(y)/2]])

def test_inv_iszerofunc():
    A = eye(4)
    A.col_swap(0,1)
    for method in "GE", "LU":
        assert A.inv(method, iszerofunc=lambda x: x==0) == A.inv("ADJ")

def test_jacobian_metrics():
    rho, phi = symbols("rho phi")
    X = Matrix([rho*cos(phi), rho*sin(phi)])
    Y = Matrix([rho, phi])
    J = X.jacobian(Y)
    assert J == X.jacobian(Y.T)
    assert J == (X.T).jacobian(Y)
    assert J == (X.T).jacobian(Y.T)
    g = J.T*eye(J.shape[0])*J
    g = g.applyfunc(trigsimp)
    assert g == Matrix([[1, 0], [0, rho**2]])

def test_jacobian2():
    rho, phi = symbols("rho phi")
    X = Matrix([rho*cos(phi), rho*sin(phi), rho**2])
    Y = Matrix([rho, phi])
    J = Matrix([
            [cos(phi), -rho*sin(phi)],
            [sin(phi),  rho*cos(phi)],
            [   2*rho,             0],
        ])
    assert X.jacobian(Y) == J

def test_issue1465():
    x, y, z = symbols('x y z')
    X = Matrix([exp(x + y + z), exp(x + y + z), exp(x + y + z)])
    Y = Matrix([x, y, z])
    for i in range(1, 3):
        for j in range(1, 3):
            X_slice = X[:i,:]
            Y_slice = Y[:j,:]
            J = X_slice.jacobian(Y_slice)
            assert J.rows == i
            assert J.cols == j
            for k in range(j):
                assert J[:,k] == X_slice

def test_nonvectorJacobian():
    x, y, z = symbols('x y z')
    X = Matrix([ [exp(x + y + z), exp(x + y + z)],
                 [exp(x + y + z), exp(x + y + z)] ])
    Y = Matrix([x, y, z])
    raises(TypeError, 'X.jacobian(Y)')
    X = X[0,:]
    Y = Matrix([ [x, y], [x,z] ])
    raises(TypeError, 'X.jacobian(Y)')

def test_vec():
    m = Matrix([ [1,3], [2,4] ])
    m_vec = m.vec()
    assert m_vec.cols == 1
    for i in xrange(4):
        assert m_vec[i] == i + 1

def test_vech():
    m = Matrix([ [1,2], [2,3] ])
    m_vech = m.vech()
    assert m_vech.cols == 1
    for i in xrange(3):
        assert m_vech[i] == i + 1
    m_vech = m.vech(diagonal=False)
    assert m_vech[0] == 2
    x,y = symbols('xy')
    m = Matrix([ [1, x*(x+y)], [y*x+x**2, 1] ])
    m_vech = m.vech(diagonal=False)
    assert m_vech[0] == y*x+x**2
    x,y = symbols('xy')
    m = Matrix([ [1, x*(x+y)], [y*x, 1] ])
    m_vech = m.vech(diagonal=False, check_symmetry=False)
    assert m_vech[0] == y*x

def test_vech_errors():
    m = Matrix([ [1,3] ])
    raises(ShapeError, 'm.vech()')
    m = Matrix([ [1,3], [2,4] ])
    raises(ValueError, 'm.vech()')

def test_diag():
    x, y, z = symbols("x y z")
    a = Matrix([[1, 2], [2, 3]])
    b = Matrix([[3, x], [y, 3]])
    c = Matrix([[3, x, 3], [y, 3, z], [x, y, z]])
    assert diag(a, b, b) == Matrix([
            [1, 2, 0, 0, 0, 0],
            [2, 3, 0, 0, 0, 0],
            [0, 0, 3, x, 0, 0],
            [0, 0, y, 3, 0, 0],
            [0, 0, 0, 0, 3, x],
            [0, 0, 0, 0, y, 3],
            ])
    assert diag(a, b, c) == Matrix([
            [1, 2, 0, 0, 0, 0, 0],
            [2, 3, 0, 0, 0, 0, 0],
            [0, 0, 3, x, 0, 0, 0],
            [0, 0, y, 3, 0, 0, 0],
            [0, 0, 0, 0, 3, x, 3],
            [0, 0, 0, 0, y, 3, z],
            [0, 0, 0, 0, x, y, z],
            ])
    assert diag(a, c, b) == Matrix([
            [1, 2, 0, 0, 0, 0, 0],
            [2, 3, 0, 0, 0, 0, 0],
            [0, 0, 3, x, 3, 0, 0],
            [0, 0, y, 3, z, 0, 0],
            [0, 0, x, y, z, 0, 0],
            [0, 0, 0, 0, 0, 3, x],
            [0, 0, 0, 0, 0, y, 3],
            ])
    a = Matrix([x, y, z])
    b = Matrix([[1, 2], [3, 4]])
    c = Matrix([[5, 6]])
    assert diag(a, 7, b, c) == Matrix([
            [x, 0, 0, 0, 0, 0],
            [y, 0, 0, 0, 0, 0],
            [z, 0, 0, 0, 0, 0],
            [0, 7, 0, 0, 0, 0],
            [0, 0, 1, 2, 0, 0],
            [0, 0, 3, 4, 0, 0],
            [0, 0, 0, 0, 5, 6],
            ])

def test_get_diag_blocks1():
    x, y, z = symbols("x y z")
    a = Matrix([[1, 2], [2, 3]])
    b = Matrix([[3, x], [y, 3]])
    c = Matrix([[3, x, 3], [y, 3, z], [x, y, z]])
    a.get_diag_blocks() == [a]
    b.get_diag_blocks() == [b]
    c.get_diag_blocks() == [c]

def test_get_diag_blocks2():
    x, y, z = symbols("x y z")
    a = Matrix([[1, 2], [2, 3]])
    b = Matrix([[3, x], [y, 3]])
    c = Matrix([[3, x, 3], [y, 3, z], [x, y, z]])
    assert diag(a, b, b).get_diag_blocks() == [a, b, b]
    assert diag(a, b, c).get_diag_blocks() == [a, b, c]
    assert diag(a, c, b).get_diag_blocks() == [a, c, b]
    assert diag(c, c, b).get_diag_blocks() == [c, c, b]

def test_inv_block():
    x, y, z = symbols("x y z")
    a = Matrix([[1, 2], [2, 3]])
    b = Matrix([[3, x], [y, 3]])
    c = Matrix([[3, x, 3], [y, 3, z], [x, y, z]])
    A = diag(a, b, b)
    assert A.inv(try_block_diag=True) == diag(a.inv(), b.inv(), b.inv())
    A = diag(a, b, c)
    assert A.inv(try_block_diag=True) == diag(a.inv(), b.inv(), c.inv())
    A = diag(a, c, b)
    assert A.inv(try_block_diag=True) == diag(a.inv(), c.inv(), b.inv())
    A = diag(a, a, b, a, c, a)
    assert A.inv(try_block_diag=True) == diag(
        a.inv(), a.inv(), b.inv(), a.inv(), c.inv(), a.inv())
    assert A.inv(try_block_diag=True, method="ADJ") == diag(
        a.inv(method="ADJ"), a.inv(method="ADJ"), b.inv(method="ADJ"),
        a.inv(method="ADJ"), c.inv(method="ADJ"), a.inv(method="ADJ"))

def test_creation_args():
    """
    Check that matrix dimensions can be specified using any reasonable type
    (see issue 1515).
    """
    raises(ValueError, 'zeros((3, -1))')
    raises(ValueError, 'zeros((1, 2, 3, 4))')
    assert zeros(3L) == zeros(3)
    assert zeros(Integer(3)) == zeros(3)
    assert zeros(3.) == zeros(3)
    assert eye(3L) == eye(3)
    assert eye(Integer(3)) == eye(3)
    assert eye(3.) == eye(3)
    assert ones((3L, Integer(4))) == ones((3, 4))
    raises(TypeError, 'Matrix(1, 2)')

def test_diagonal_symmetrical():
    m = Matrix(2,2,[0, 1, 1, 0])
    assert not m.is_diagonal()
    assert m.is_symmetric()

    m = Matrix(2,2,[1, 0, 0, 1])
    assert m.is_diagonal()

    m = diag(1, 2, 3)
    assert m.is_diagonal()
    assert m.is_symmetric()

    m = Matrix(3,3,[1, 0, 0, 0, 2, 0, 0, 0, 3])
    assert m == diag(1, 2, 3)

    m = Matrix(2,3,[0, 0, 0, 0, 0, 0])
    assert not m.is_symmetric()

    x, y = symbols('x','y')
    m = Matrix(3,3,[1, x**2 + 2*x + 1, y, (x + 1)**2 , 2, 0, y, 0, 3])
    assert m.is_symmetric()


def test_diagonalization():
    x, y, z = symbols('x','y','z')
    m = Matrix(3,2,[-3, 1, -3, 20, 3, 10])
    assert not m.is_diagonalizable()
    assert not m.is_symmetric()
    raises(NonSquareMatrixError, 'm.diagonalize()')

    # diagonalizable
    m = diag(1, 2, 3)
    (P, D) = m.diagonalize()
    assert P == eye(3)
    assert D == m

    m = Matrix(2,2,[0, 1, 1, 0])
    assert m.is_symmetric()
    assert m.is_diagonalizable()
    (P, D) = m.diagonalize()
    assert P.inv() * m * P == D

    m = Matrix(2,2,[1, 0, 0, 3])
    assert m.is_symmetric()
    assert m.is_diagonalizable()
    (P, D) = m.diagonalize()
    assert P.inv() * m * P == D
    assert P == eye(2)
    assert D == m

    m = Matrix(2,2,[1, 1, 0, 0])
    assert m.is_diagonalizable()
    (P, D) = m.diagonalize()
    assert P.inv() * m * P == D

    m = Matrix(3,3,[1, 2, 0, 0, 3, 0, 2, -4, 2])
    assert m.is_diagonalizable()
    (P, D) = m.diagonalize()
    assert P.inv() * m * P == D

    m = Matrix(2,2,[1, 0, 0, 0])
    assert m.is_diagonal()
    assert m.is_diagonalizable()
    (P, D) = m.diagonalize()
    assert P.inv() * m * P == D
    assert P == eye(2)

    # diagonalizable, complex only
    m = Matrix(2,2,[0, 1, -1, 0])
    assert not m.is_diagonalizable(True)
    raises(MatrixError, '(D, P) = m.diagonalize(True)')
    assert m.is_diagonalizable()
    (P, D) = m.diagonalize()
    assert P.inv() * m * P == D

    m = Matrix(2,2,[1, 0, 0, I])
    raises(NotImplementedError, 'm.is_diagonalizable(True)')
    # !!! bug because of eigenvects() or roots(x**2 + (-1 - I)*x + I, x)
    # see issue 2193
    # assert not m.is_diagonalizable(True)
    # raises(MatrixError, '(P, D) = m.diagonalize(True)')
    # (P, D) = m.diagonalize(True)

    # not diagonalizable
    m = Matrix(2,2,[0, 1, 0, 0])
    assert not m.is_diagonalizable()
    raises(MatrixError, '(D, P) = m.diagonalize()')

    m = Matrix(3,3,[-3, 1, -3, 20, 3, 10, 2, -2, 4])
    assert not m.is_diagonalizable()
    raises(MatrixError, '(D, P) = m.diagonalize()')

    # symbolic
    a, b, c, d = symbols('a','b','c', 'd')
    m = Matrix(2,2,[a, c, c, b])
    assert m.is_symmetric()
    assert m.is_diagonalizable()

def test_jordan_form():

    m = Matrix(3,2,[-3, 1, -3, 20, 3, 10])
    raises(NonSquareMatrixError, 'm.jordan_form()')

    # diagonalizable
    m = Matrix(3, 3, [7, -12, 6, 10, -19, 10, 12, -24, 13])
    Jmust = Matrix(3, 3, [1, 0, 0, 0, 1, 0, 0, 0, -1])
    (P, J) = m.jordan_form()
    assert Jmust == J
    assert Jmust == m.diagonalize()[1]

    #m = Matrix(3, 3, [0, 6, 3, 1, 3, 1, -2, 2, 1])
    #m.jordan_form() # very long
    # m.jordan_form() #

    # diagonalizable, complex only

    # Jordan cells
    # complexity: one of eigenvalues is zero
    m = Matrix(3, 3, [0, 1, 0, -4, 4, 0, -2, 1, 2])
    Jmust = Matrix(3, 3, [2, 0, 0, 0, 2, 1, 0, 0, 2])
    assert Jmust == m.jordan_form()[1]
    (P, Jcells) = m.jordan_cells()
    assert Jcells[0] == Matrix(1, 1, [2])
    assert Jcells[1] == Matrix(2, 2, [2, 1, 0, 2])

    #complexity: all of eigenvalues are equal
    m = Matrix(3, 3, [2, 6, -15, 1, 1, -5, 1, 2, -6])
    Jmust = Matrix(3, 3, [-1, 0, 0, 0, -1, 1, 0, 0, -1])
    (P, J) = m.jordan_form()
    assert Jmust == J

    #complexity: two of eigenvalues are zero
    m = Matrix(3, 3, [4, -5, 2, 5, -7, 3, 6, -9, 4])
    Jmust = Matrix(3, 3, [1, 0, 0, 0, 0, 1, 0, 0, 0])
    (P, J) = m.jordan_form()
    assert Jmust == J

    m = Matrix(4, 4, [6, 5, -2, -3, -3, -1, 3, 3, 2, 1, -2, -3, -1, 1, 5, 5])
    Jmust = Matrix(4, 4, [2, 1, 0, 0, 0, 2, 0, 0, 0, 0, 2, 1, 0, 0, 0, 2])
    (P, J) = m.jordan_form()
    assert Jmust == J

    m = Matrix(4, 4, [6, 2, -8, -6, -3, 2, 9, 6, 2, -2, -8, -6, -1, 0, 3, 4])
    Jmust = Matrix(4, 4, [2, 0, 0, 0, 0, 2, 1, 0, 0, 0, 2, 0, 0, 0, 0, -2])
    (P, J) = m.jordan_form()
    assert Jmust == J

    m = Matrix(4, 4, [5, 4, 2, 1, 0, 1, -1, -1, -1, -1, 3, 0, 1, 1, -1, 2])
    assert not m.is_diagonalizable()
    Jmust = Matrix(4, 4, [1, 0, 0, 0, 0, 2, 0, 0, 0, 0, 4, 1, 0, 0, 0, 4])
    (P, J) = m.jordan_form()
    assert Jmust == J

def test_Matrix_berkowitz_charpoly():
    x, UA, K_i, K_w = symbols('x UA K_i K_w')

    A = Matrix([[-K_i - UA + K_i**2/(K_i + K_w),       K_i*K_w/(K_i + K_w)],
                [           K_i*K_w/(K_i + K_w), -K_w + K_w**2/(K_i + K_w)]])

    assert A.berkowitz_charpoly(x) == \
        Poly(x**2 + (K_i*UA + K_w*UA + 2*K_i*K_w)/(K_i + K_w)*x + K_i*K_w*UA/(K_i + K_w), x, domain='ZZ(K_i,K_w,UA)')

def test_SMatrix_transpose():
    assert SMatrix((1,2),(3,4)).transpose() == SMatrix((1,3),(2,4))

def test_SMatrix_CL_RL():
    assert SMatrix((1,2),(3,4)).row_list() == [(0, 0, 1), (0, 1, 2), (1, 0, 3), (1, 1, 4)]
    assert SMatrix((1,2),(3,4)).col_list() == [(0, 0, 1), (1, 0, 3), (0, 1, 2), (1, 1, 4)]

def test_SMatrix_add():
    assert SMatrix(((1,0), (0,1))) + SMatrix(((0,1), (1,0))) == SMatrix(((1,1), (1,1)))
    a = SMatrix(100, 100, lambda i, j : int(j != 0 and i % j == 0))
    b = SMatrix(100, 100, lambda i, j : int(i != 0 and j % i == 0))
    assert (len(a.mat) + len(b.mat) - len((a+b).mat) > 0)

def test_has():
    x, y, z = symbols('x,y,z')
    A = Matrix(((x,y),(2,3)))
    assert A.has(x)
    assert not A.has(z)
    assert A.has(Symbol)

    A = A.subs(x,2)
<<<<<<< HEAD
    assert not A.has(x)
=======
    assert not A.has(x)

def test_errors():
    # Note, some errors not tested.  See 'XXX' in code.
    raises(ValueError, "_dims_to_nm([1, 0, 2])")
    raises(ValueError, "Matrix([[1, 2], [1]])")
    raises(ShapeError, "Matrix([[1, 2], [3, 4]]).copyin_matrix([1, 0], Matrix([1, 2]))")
    raises(TypeError, "Matrix([[1, 2], [3, 4]]).copyin_list([0, 1], set([]))")
    raises(NonSquareMatrixError, "Matrix([[1, 2, 3], [2, 3, 0]]).inv()")
    raises(ShapeError, "Matrix(1, 2, [1, 2]).row_join(Matrix([[1, 2], [3, 4]]))")
    raises(ShapeError, "Matrix([1, 2]).col_join(Matrix([[1, 2], [3, 4]]))")
    raises(ShapeError, "Matrix([1]).row_insert(1, Matrix([[1, 2], [3, 4]]))")
    raises(ShapeError, "Matrix([1]).col_insert(1, Matrix([[1, 2], [3, 4]]))")
    raises(NonSquareMatrixError, "Matrix([1, 2]).trace()")
    raises(TypeError, "SMatrix([[1, 2], [3, 4]]).submatrix([1, 1])")
    raises(TypeError, "Matrix([1]).applyfunc(1)")
    raises(ShapeError, "Matrix([1]).LUsolve(Matrix([[1, 2], [3, 4]]))")
    raises(NonSquareMatrixError, "Matrix([1, 2]).LUdecomposition_Simple()")
    raises(ValueError, "Matrix([[1, 2], [3, 4]]).minorEntry(4, 5)")
    raises(ValueError, "Matrix([[1, 2], [3, 4]]).minorMatrix(4, 5)")
    raises(NonSquareMatrixError, "Matrix([1, 2]).QRdecomposition()")
    raises(TypeError, "Matrix([1, 2, 3]).cross(1)")
    raises(TypeError, "Matrix([1, 2, 3]).dot(1)")
    raises(ShapeError, "Matrix([1, 2, 3]).dot(Matrix([1, 2]))")
    raises(ShapeError, "Matrix([[1, 2], [3, 4]]).norm()")
    raises(ShapeError, "Matrix([[1, 2], [3, 4]]).normalized()")
    raises(NonSquareMatrixError, "Matrix([1, 2]).inverse_GE()")
    raises(ValueError, "Matrix([[1, 2], [1, 2]]).inverse_GE()")
    raises(NonSquareMatrixError, "Matrix([1, 2]).inverse_ADJ()")
    raises(ValueError, "Matrix([[1, 2], [1, 2]]).inverse_ADJ()")
    raises(ValueError, "hessian(Matrix([[1, 2], [3, 4]]), Matrix([[1, 2], [2, 1]]))")
    raises(ValueError, "hessian(Matrix([[1, 2], [3, 4]]), [])")
    raises(NonSquareMatrixError, "block_diag([Matrix([[1, 2], [3, 4]]), Matrix([1, 2])])")
    raises(TypeError, "SMatrix(1.4, 2, lambda i, j: 0)")
    raises(ValueError, "SMatrix([1, 2, 3], [1, 2])")
    raises(ValueError, "SMatrix([[1, 2], [3, 4]])[(1, 2, 3)]")
    raises(ValueError, "SMatrix([[1, 2], [3, 4]]).rowdecomp(5)")
    raises(ValueError, "SMatrix([[1, 2], [3, 4]])[1, 2, 3] = 4")
    raises(TypeError, "SMatrix([[1, 2], [3, 4]]).copyin_list([0, 1], set([]))")
    raises(TypeError, "SMatrix([[1, 2], [3, 4]]).submatrix((1, 2))")
    raises(TypeError, "SMatrix([1, 2, 3]).cross(1)")
    raises(ValueError, "Matrix([[5, 10, 7],[0, -1, 2],[8,  3, 4]]).LUdecomposition_Simple(iszerofunc=lambda x:abs(x)<=4)")

def test_len():
    assert len(Matrix()) == 0
    assert len(Matrix([[1, 2]])) == len(Matrix([[1], [2]])) == 2
    assert len(Matrix(0, 2, lambda i, j: 0)) == len(Matrix(2, 0, lambda i, j: 0)) == 0
    assert len(Matrix([[0, 1, 2], [3, 4, 5]])) == 6
    assert Matrix([1])
    assert not Matrix()
>>>>>>> 7c95ec0d
<|MERGE_RESOLUTION|>--- conflicted
+++ resolved
@@ -1455,9 +1455,6 @@
     assert A.has(Symbol)
 
     A = A.subs(x,2)
-<<<<<<< HEAD
-    assert not A.has(x)
-=======
     assert not A.has(x)
 
 def test_errors():
@@ -1507,5 +1504,4 @@
     assert len(Matrix(0, 2, lambda i, j: 0)) == len(Matrix(2, 0, lambda i, j: 0)) == 0
     assert len(Matrix([[0, 1, 2], [3, 4, 5]])) == 6
     assert Matrix([1])
-    assert not Matrix()
->>>>>>> 7c95ec0d
+    assert not Matrix()