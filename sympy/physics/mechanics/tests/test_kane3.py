import warnings

<<<<<<< HEAD
from sympy.core.compatibility import xrange
from sympy import evalf, symbols, pi, sin, cos, sqrt, acos, Matrix
from sympy.physics.mechanics import (ReferenceFrame, dynamicsymbols, inertia,
                                     KanesMethod, RigidBody, Point, dot)
=======
from sympy.core.compatibility import range
from sympy import evalf, symbols, pi, sin, cos, sqrt, acos, Matrix
from sympy.physics.mechanics import (ReferenceFrame, dynamicsymbols, inertia,
                                     KanesMethod, RigidBody, Point, dot, msubs)
>>>>>>> 19f58945
from sympy.utilities.exceptions import SymPyDeprecationWarning
from sympy.utilities.pytest import slow, ON_TRAVIS, skip


@slow
def test_bicycle():
    if ON_TRAVIS:
        skip("Too slow for travis.")
    # Code to get equations of motion for a bicycle modeled as in:
    # J.P Meijaard, Jim M Papadopoulos, Andy Ruina and A.L Schwab. Linearized
    # dynamics equations for the balance and steer of a bicycle: a benchmark
    # and review. Proceedings of The Royal Society (2007) 463, 1955-1982
    # doi: 10.1098/rspa.2007.1857

    # Note that this code has been crudely ported from Autolev, which is the
    # reason for some of the unusual naming conventions. It was purposefully as
    # similar as possible in order to aide debugging.

    # Declare Coordinates & Speeds
    # Simple definitions for qdots - qd = u
    # Speeds are: yaw frame ang. rate, roll frame ang. rate, rear wheel frame
    # ang.  rate (spinning motion), frame ang. rate (pitching motion), steering
    # frame ang. rate, and front wheel ang. rate (spinning motion).
    # Wheel positions are ignorable coordinates, so they are not introduced.
    q1, q2, q4, q5 = dynamicsymbols('q1 q2 q4 q5')
    q1d, q2d, q4d, q5d = dynamicsymbols('q1 q2 q4 q5', 1)
    u1, u2, u3, u4, u5, u6 = dynamicsymbols('u1 u2 u3 u4 u5 u6')
    u1d, u2d, u3d, u4d, u5d, u6d = dynamicsymbols('u1 u2 u3 u4 u5 u6', 1)

    # Declare System's Parameters
    WFrad, WRrad, htangle, forkoffset = symbols('WFrad WRrad htangle forkoffset')
    forklength, framelength, forkcg1 = symbols('forklength framelength forkcg1')
    forkcg3, framecg1, framecg3, Iwr11 = symbols('forkcg3 framecg1 framecg3 Iwr11')
    Iwr22, Iwf11, Iwf22, Iframe11 = symbols('Iwr22 Iwf11 Iwf22 Iframe11')
    Iframe22, Iframe33, Iframe31, Ifork11 = symbols('Iframe22 Iframe33 Iframe31 Ifork11')
    Ifork22, Ifork33, Ifork31, g = symbols('Ifork22 Ifork33 Ifork31 g')
    mframe, mfork, mwf, mwr = symbols('mframe mfork mwf mwr')

    # Set up reference frames for the system
    # N - inertial
    # Y - yaw
    # R - roll
    # WR - rear wheel, rotation angle is ignorable coordinate so not oriented
    # Frame - bicycle frame
    # TempFrame - statically rotated frame for easier reference inertia definition
    # Fork - bicycle fork
    # TempFork - statically rotated frame for easier reference inertia definition
    # WF - front wheel, again posses a ignorable coordinate
    N = ReferenceFrame('N')
    Y = N.orientnew('Y', 'Axis', [q1, N.z])
    R = Y.orientnew('R', 'Axis', [q2, Y.x])
    Frame = R.orientnew('Frame', 'Axis', [q4 + htangle, R.y])
    WR = ReferenceFrame('WR')
    TempFrame = Frame.orientnew('TempFrame', 'Axis', [-htangle, Frame.y])
    Fork = Frame.orientnew('Fork', 'Axis', [q5, Frame.x])
    TempFork = Fork.orientnew('TempFork', 'Axis', [-htangle, Fork.y])
    WF = ReferenceFrame('WF')

    # Kinematics of the Bicycle First block of code is forming the positions of
    # the relevant points
    # rear wheel contact -> rear wheel mass center -> frame mass center +
    # frame/fork connection -> fork mass center + front wheel mass center ->
    # front wheel contact point
    WR_cont = Point('WR_cont')
    WR_mc = WR_cont.locatenew('WR_mc', WRrad * R.z)
    Steer = WR_mc.locatenew('Steer', framelength * Frame.z)
    Frame_mc = WR_mc.locatenew('Frame_mc', - framecg1 * Frame.x
                                           + framecg3 * Frame.z)
    Fork_mc = Steer.locatenew('Fork_mc', - forkcg1 * Fork.x
                                         + forkcg3 * Fork.z)
    WF_mc = Steer.locatenew('WF_mc', forklength * Fork.x + forkoffset * Fork.z)
    WF_cont = WF_mc.locatenew('WF_cont', WFrad * (dot(Fork.y, Y.z) * Fork.y -
                                                  Y.z).normalize())

    # Set the angular velocity of each frame.
    # Angular accelerations end up being calculated automatically by
    # differentiating the angular velocities when first needed.
    # u1 is yaw rate
    # u2 is roll rate
    # u3 is rear wheel rate
    # u4 is frame pitch rate
    # u5 is fork steer rate
    # u6 is front wheel rate
    Y.set_ang_vel(N, u1 * Y.z)
    R.set_ang_vel(Y, u2 * R.x)
    WR.set_ang_vel(Frame, u3 * Frame.y)
    Frame.set_ang_vel(R, u4 * Frame.y)
    Fork.set_ang_vel(Frame, u5 * Fork.x)
    WF.set_ang_vel(Fork, u6 * Fork.y)

    # Form the velocities of the previously defined points, using the 2 - point
    # theorem (written out by hand here).  Accelerations again are calculated
    # automatically when first needed.
    WR_cont.set_vel(N, 0)
    WR_mc.v2pt_theory(WR_cont, N, WR)
    Steer.v2pt_theory(WR_mc, N, Frame)
    Frame_mc.v2pt_theory(WR_mc, N, Frame)
    Fork_mc.v2pt_theory(Steer, N, Fork)
    WF_mc.v2pt_theory(Steer, N, Fork)
    WF_cont.v2pt_theory(WF_mc, N, WF)

    # Sets the inertias of each body. Uses the inertia frame to construct the
    # inertia dyadics. Wheel inertias are only defined by principle moments of
    # inertia, and are in fact constant in the frame and fork reference frames;
    # it is for this reason that the orientations of the wheels does not need
    # to be defined. The frame and fork inertias are defined in the 'Temp'
    # frames which are fixed to the appropriate body frames; this is to allow
    # easier input of the reference values of the benchmark paper. Note that
    # due to slightly different orientations, the products of inertia need to
    # have their signs flipped; this is done later when entering the numerical
    # value.

    Frame_I = (inertia(TempFrame, Iframe11, Iframe22, Iframe33, 0, 0, Iframe31), Frame_mc)
    Fork_I = (inertia(TempFork, Ifork11, Ifork22, Ifork33, 0, 0, Ifork31), Fork_mc)
    WR_I = (inertia(Frame, Iwr11, Iwr22, Iwr11), WR_mc)
    WF_I = (inertia(Fork, Iwf11, Iwf22, Iwf11), WF_mc)

    # Declaration of the RigidBody containers. ::

    BodyFrame = RigidBody('BodyFrame', Frame_mc, Frame, mframe, Frame_I)
    BodyFork = RigidBody('BodyFork', Fork_mc, Fork, mfork, Fork_I)
    BodyWR = RigidBody('BodyWR', WR_mc, WR, mwr, WR_I)
    BodyWF = RigidBody('BodyWF', WF_mc, WF, mwf, WF_I)

    # The kinematic differential equations; they are defined quite simply. Each
    # entry in this list is equal to zero.
    kd = [q1d - u1, q2d - u2, q4d - u4, q5d - u5]

    # The nonholonomic constraints are the velocity of the front wheel contact
    # point dotted into the X, Y, and Z directions; the yaw frame is used as it
    # is "closer" to the front wheel (1 less DCM connecting them). These
    # constraints force the velocity of the front wheel contact point to be 0
    # in the inertial frame; the X and Y direction constraints enforce a
    # "no-slip" condition, and the Z direction constraint forces the front
    # wheel contact point to not move away from the ground frame, essentially
    # replicating the holonomic constraint which does not allow the frame pitch
    # to change in an invalid fashion.

    conlist_speed = [WF_cont.vel(N) & Y.x, WF_cont.vel(N) & Y.y, WF_cont.vel(N) & Y.z]

    # The holonomic constraint is that the position from the rear wheel contact
    # point to the front wheel contact point when dotted into the
    # normal-to-ground plane direction must be zero; effectively that the front
    # and rear wheel contact points are always touching the ground plane. This
    # is actually not part of the dynamic equations, but instead is necessary
    # for the lineraization process.

    conlist_coord = [WF_cont.pos_from(WR_cont) & Y.z]

    # The force list; each body has the appropriate gravitational force applied
    # at its mass center.
    FL = [(Frame_mc, -mframe * g * Y.z),
        (Fork_mc, -mfork * g * Y.z),
        (WF_mc, -mwf * g * Y.z),
        (WR_mc, -mwr * g * Y.z)]
    BL = [BodyFrame, BodyFork, BodyWR, BodyWF]


    # The N frame is the inertial frame, coordinates are supplied in the order
    # of independent, dependent coordinates, as are the speeds. The kinematic
    # differential equation are also entered here.  Here the dependent speeds
    # are specified, in the same order they were provided in earlier, along
    # with the non-holonomic constraints.  The dependent coordinate is also
    # provided, with the holonomic constraint.  Again, this is only provided
    # for the linearization process.

    KM = KanesMethod(N, q_ind=[q1, q2, q5],
            q_dependent=[q4], configuration_constraints=conlist_coord,
            u_ind=[u2, u3, u5],
            u_dependent=[u1, u4, u6], velocity_constraints=conlist_speed,
            kd_eqs=kd)
    (fr, frstar) = KM.kanes_equations(FL, BL)

    # This is the start of entering in the numerical values from the benchmark
    # paper to validate the eigen values of the linearized equations from this
    # model to the reference eigen values. Look at the aforementioned paper for
    # more information. Some of these are intermediate values, used to
    # transform values from the paper into the coordinate systems used in this
    # model.
    PaperRadRear                    =  0.3
    PaperRadFront                   =  0.35
    HTA                             =  evalf.N(pi / 2 - pi / 10)
    TrailPaper                      =  0.08
    rake                            =  evalf.N(-(TrailPaper*sin(HTA)-(PaperRadFront*cos(HTA))))
    PaperWb                         =  1.02
    PaperFrameCgX                   =  0.3
    PaperFrameCgZ                   =  0.9
    PaperForkCgX                    =  0.9
    PaperForkCgZ                    =  0.7
    FrameLength                     =  evalf.N(PaperWb*sin(HTA)-(rake-(PaperRadFront-PaperRadRear)*cos(HTA)))
    FrameCGNorm                     =  evalf.N((PaperFrameCgZ - PaperRadRear-(PaperFrameCgX/sin(HTA))*cos(HTA))*sin(HTA))
    FrameCGPar                      =  evalf.N((PaperFrameCgX / sin(HTA) + (PaperFrameCgZ - PaperRadRear - PaperFrameCgX / sin(HTA) * cos(HTA)) * cos(HTA)))
    tempa                           =  evalf.N((PaperForkCgZ - PaperRadFront))
    tempb                           =  evalf.N((PaperWb-PaperForkCgX))
    tempc                           =  evalf.N(sqrt(tempa**2+tempb**2))
    PaperForkL                      =  evalf.N((PaperWb*cos(HTA)-(PaperRadFront-PaperRadRear)*sin(HTA)))
    ForkCGNorm                      =  evalf.N(rake+(tempc * sin(pi/2-HTA-acos(tempa/tempc))))
    ForkCGPar                       =  evalf.N(tempc * cos((pi/2-HTA)-acos(tempa/tempc))-PaperForkL)

    # Here is the final assembly of the numerical values. The symbol 'v' is the
    # forward speed of the bicycle (a concept which only makes sense in the
    # upright, static equilibrium case?). These are in a dictionary which will
    # later be substituted in. Again the sign on the *product* of inertia
    # values is flipped here, due to different orientations of coordinate
    # systems.
    v = symbols('v')
    val_dict = {WFrad: PaperRadFront,
                WRrad: PaperRadRear,
                htangle: HTA,
                forkoffset: rake,
                forklength: PaperForkL,
                framelength: FrameLength,
                forkcg1: ForkCGPar,
                forkcg3: ForkCGNorm,
                framecg1: FrameCGNorm,
                framecg3: FrameCGPar,
                Iwr11: 0.0603,
                Iwr22: 0.12,
                Iwf11: 0.1405,
                Iwf22: 0.28,
                Ifork11: 0.05892,
                Ifork22: 0.06,
                Ifork33: 0.00708,
                Ifork31: 0.00756,
                Iframe11: 9.2,
                Iframe22: 11,
                Iframe33: 2.8,
                Iframe31: -2.4,
                mfork: 4,
                mframe: 85,
                mwf: 3,
                mwr: 2,
                g: 9.81,
                q1: 0,
                q2: 0,
                q4: 0,
                q5: 0,
                u1: 0,
                u2: 0,
                u3: v / PaperRadRear,
                u4: 0,
                u5: 0,
                u6: v / PaperRadFront}

    # Linearizes the forcing vector; the equations are set up as MM udot =
    # forcing, where MM is the mass matrix, udot is the vector representing the
    # time derivatives of the generalized speeds, and forcing is a vector which
    # contains both external forcing terms and internal forcing terms, such as
    # centripital or coriolis forces.  This actually returns a matrix with as
    # many rows as *total* coordinates and speeds, but only as many columns as
    # independent coordinates and speeds.

    with warnings.catch_warnings():
        warnings.filterwarnings("ignore", category=SymPyDeprecationWarning)
        forcing_lin = KM.linearize()[0]

    # As mentioned above, the size of the linearized forcing terms is expanded
    # to include both q's and u's, so the mass matrix must have this done as
    # well.  This will likely be changed to be part of the linearized process,
    # for future reference.
    MM_full = KM.mass_matrix_full

    MM_full_s = msubs(MM_full, val_dict)
    forcing_lin_s = msubs(forcing_lin, KM.kindiffdict(), val_dict)

    MM_full_s = MM_full_s.evalf()
    forcing_lin_s = forcing_lin_s.evalf()

    # Finally, we construct an "A" matrix for the form xdot = A x (x being the
    # state vector, although in this case, the sizes are a little off). The
    # following line extracts only the minimum entries required for eigenvalue
    # analysis, which correspond to rows and columns for lean, steer, lean
    # rate, and steer rate.
    Amat = MM_full_s.inv() * forcing_lin_s
    A = Amat.extract([1, 2, 4, 6], [1, 2, 3, 5])

    # Precomputed for comparison
    Res = Matrix([[               0,                                           0,                  1.0,                    0],
                  [               0,                                           0,                    0,                  1.0],
                  [9.48977444677355, -0.891197738059089*v**2 - 0.571523173729245, -0.105522449805691*v, -0.330515398992311*v],
                  [11.7194768719633,   -1.97171508499972*v**2 + 30.9087533932407,   3.67680523332152*v,  -3.08486552743311*v]])


    # Actual eigenvalue comparison
    eps = 1.e-12
    for i in xrange(6):
        error = Res.subs(v, i) - A.subs(v, i)
        assert all(abs(x) < eps for x in error)<|MERGE_RESOLUTION|>--- conflicted
+++ resolved
@@ -1,16 +1,9 @@
 import warnings
 
-<<<<<<< HEAD
-from sympy.core.compatibility import xrange
-from sympy import evalf, symbols, pi, sin, cos, sqrt, acos, Matrix
-from sympy.physics.mechanics import (ReferenceFrame, dynamicsymbols, inertia,
-                                     KanesMethod, RigidBody, Point, dot)
-=======
 from sympy.core.compatibility import range
 from sympy import evalf, symbols, pi, sin, cos, sqrt, acos, Matrix
 from sympy.physics.mechanics import (ReferenceFrame, dynamicsymbols, inertia,
                                      KanesMethod, RigidBody, Point, dot, msubs)
->>>>>>> 19f58945
 from sympy.utilities.exceptions import SymPyDeprecationWarning
 from sympy.utilities.pytest import slow, ON_TRAVIS, skip
 
