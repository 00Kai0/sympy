--- conflicted
+++ resolved
@@ -697,24 +697,13 @@
         ==========
 
         loads : iterable
-<<<<<<< HEAD
-            Takes in an iterable of (Point, Vector) or (ReferenceFrame, Vector)
-=======
             Takes in an iterable of (Particle, Vector) or (ReferenceFrame, Vector)
->>>>>>> 4121434c
             tuples which represent the force at a point or torque on a frame.
             Must be either a non-empty iterable of tuples or None which corresponds
             to a system with no constraints.
         bodies : iterable
             An iterable of all RigidBody's and Particle's in the system.
-<<<<<<< HEAD
             A system must have at least one body.
-=======
-
-        and
-            ( (isinstance(bodies[0][0], Particle) and isinstance(bodies[0][1], Vector)) or
-            (isinstance(bodies[0][0], ReferenceFrame) and isinstance(bodies[0][1], Vector)) )
->>>>>>> 4121434c
         """
         if (bodies is None and loads != None) or ( isinstance(bodies[0], tuple) ):
             # This switches the order if they use the old way.
