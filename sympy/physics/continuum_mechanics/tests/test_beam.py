from sympy import Symbol, symbols, S
from sympy.physics.continuum_mechanics.beam import Beam
from sympy.functions import SingularityFunction, Piecewise
from sympy.utilities.pytest import raises

x = Symbol('x')
y = Symbol('y')
R1, R2 = symbols('R1, R2')


def test_Beam():
    E = Symbol('E')
    E_1 = Symbol('E_1')
    I = Symbol('I')
    I_1 = Symbol('I_1')
    b = Beam(1, E, I)
    assert b.length == 1
    assert b.elastic_modulus == E
    assert b.second_moment == I
    assert b.variable == x

    # Test the length setter
    b.length = 4
    assert b.length == 4

    # Test the E setter
    b.elastic_modulus = E_1
    assert b.elastic_modulus == E_1

    # Test the I setter
    b.second_moment = I_1
    assert b.second_moment is I_1

    # Test the variable setter
    b.variable = y
    assert b.variable is y

    # Test for all boundary conditions.
    b.bc_deflection = [(0, 2)]
    b.bc_slope = [(0, 1)]
    assert b.boundary_conditions == {'deflection': [(0, 2)], 'slope': [(0, 1)]}

    # Test for slope boundary condition method
    b.bc_slope.extend([(4, 3), (5, 0)])
    s_bcs = b.bc_slope
    assert s_bcs == [(0, 1), (4, 3), (5, 0)]

    # Test for deflection boundary condition method
    b.bc_deflection.extend([(4, 3), (5, 0)])
    d_bcs = b.bc_deflection
    assert d_bcs == [(0, 2), (4, 3), (5, 0)]

    # Test for updated boundary conditions
    bcs_new = b.boundary_conditions
    assert bcs_new == {
        'deflection': [(0, 2), (4, 3), (5, 0)],
        'slope': [(0, 1), (4, 3), (5, 0)]}

    b1 = Beam(30, E, I)
    b1.apply_load(-8, 0, -1)
    b1.apply_load(R1, 10, -1)
    b1.apply_load(R2, 30, -1)
    b1.apply_load(120, 30, -2)
    b1.bc_deflection = [(10, 0), (30, 0)]
    b1.solve_for_reaction_loads(R1, R2)

    # Test for finding reaction forces
    p = b1.reaction_loads
    q = {R1: 6, R2: 2}
    assert p == q

    # Test for load distribution function.
    p = b1.load
    q = -8*SingularityFunction(x, 0, -1) + 6*SingularityFunction(x, 10, -1) + 120*SingularityFunction(x, 30, -2) + 2*SingularityFunction(x, 30, -1)
    assert p == q

    # Test for shear force distribution function
    p = b1.shear_force()
    q = -8*SingularityFunction(x, 0, 0) + 6*SingularityFunction(x, 10, 0) + 120*SingularityFunction(x, 30, -1) + 2*SingularityFunction(x, 30, 0)
    assert p == q

    # Test for bending moment distribution function
    p = b1.bending_moment()
    q = -8*SingularityFunction(x, 0, 1) + 6*SingularityFunction(x, 10, 1) + 120*SingularityFunction(x, 30, 0) + 2*SingularityFunction(x, 30, 1)
    assert p == q

    # Test for slope distribution function
    p = b1.slope()
    q = -4*SingularityFunction(x, 0, 2) + 3*SingularityFunction(x, 10, 2) + 120*SingularityFunction(x, 30, 1) + SingularityFunction(x, 30, 2) + 4000/3
    assert p == q/(E*I)

    # Test for deflection distribution function
    p = b1.deflection()
    q = 4000*x/3 - 4*SingularityFunction(x, 0, 3)/3 + SingularityFunction(x, 10, 3) + 60*SingularityFunction(x, 30, 2) + SingularityFunction(x, 30, 3)/3 - 12000
    assert p == q/(E*I)

    # Test using symbols
    l = Symbol('l')
    w0 = Symbol('w0')
    w2 = Symbol('w2')
    a1 = Symbol('a1')
    c = Symbol('c')
    c1 = Symbol('c1')
    d = Symbol('d')
    e = Symbol('e')
    f = Symbol('f')

    b2 = Beam(l, E, I)

    b2.apply_load(w0, a1, 1)
    b2.apply_load(w2, c1, -1)

    b2.bc_deflection = [(c, d)]
    b2.bc_slope = [(e, f)]

    # Test for load distribution function.
    p = b2.load
    q = w0*SingularityFunction(x, a1, 1) + w2*SingularityFunction(x, c1, -1)
    assert p == q

    # Test for shear force distribution function
    p = b2.shear_force()
    q = w0*SingularityFunction(x, a1, 2)/2 + w2*SingularityFunction(x, c1, 0)
    assert p == q

    # Test for bending moment distribution function
    p = b2.bending_moment()
    q = w0*SingularityFunction(x, a1, 3)/6 + w2*SingularityFunction(x, c1, 1)
    assert p == q

    # Test for slope distribution function
    p = b2.slope()
    q = (f - w0*SingularityFunction(e, a1, 4)/24 + w0*SingularityFunction(x, a1, 4)/24 - w2*SingularityFunction(e, c1, 2)/2 + w2*SingularityFunction(x, c1, 2)/2)
    assert p == q/(E*I)

    # Test for deflection distribution function
    p = b2.deflection()
    q = (-c*f + c*w0*SingularityFunction(e, a1, 4)/24 + c*w2*SingularityFunction(e, c1, 2)/2 + d + f*x - w0*x*SingularityFunction(e, a1, 4)/24 - w0*SingularityFunction(c, a1, 5)/120 + w0*SingularityFunction(x, a1, 5)/120 - w2*x*SingularityFunction(e, c1, 2)/2 - w2*SingularityFunction(c, c1, 3)/6 + w2*SingularityFunction(x, c1, 3)/6)
    assert p == q/(E*I)

    b3 = Beam(9, E, I)
    b3.apply_load(value=-2, start=2, order=2, end=3)
    b3.bc_slope.append((0, 2))
    p = b3.load
    q = - 2*SingularityFunction(x, 2, 2) + 2*SingularityFunction(x, 3, 0) + 2*SingularityFunction(x, 3, 2)
    assert p == q

    p = b3.slope()
    q = -SingularityFunction(x, 2, 5)/30 + SingularityFunction(x, 3, 3)/3 + SingularityFunction(x, 3, 5)/30 + 2
    assert p == q/(E*I)

    p = b3.deflection()
    q = 2*x - SingularityFunction(x, 2, 6)/180 + SingularityFunction(x, 3, 4)/12 + SingularityFunction(x, 3, 6)/180
    assert p == q/(E*I)

    b4 = Beam(4, E, I)
    b4.apply_load(-3, 0, 0, end=3)

    p = b4.load
    q = -3*SingularityFunction(x, 0, 0) + 3*SingularityFunction(x, 3, 0)
    assert p == q

    p = b4.slope()
    q = -3*SingularityFunction(x, 0, 3)/6 + 3*SingularityFunction(x, 3, 3)/6
    assert p == q/(E*I)

    p = b4.deflection()
    q = -3*SingularityFunction(x, 0, 4)/24 + 3*SingularityFunction(x, 3, 4)/24
    assert p == q/(E*I)

    raises(ValueError, lambda: b4.apply_load(-3, 0, -1, end=3))
    with raises(TypeError):
        b4.variable = 1


<<<<<<< HEAD
def test_statically_indeterminate():
    E = Symbol('E')
    I = Symbol('I')
    M1, M2 = symbols('M1, M2')
    F = Symbol('F')
    l = Symbol('l', positive=True)

    b5 = Beam(l, E, I)
    b5.bc_deflection = [(0, 0),(l, 0)]
    b5.bc_slope = [(0, 0),(l, 0)]

    b5.apply_load(R1, 0, -1)
    b5.apply_load(M1, 0, -2)
    b5.apply_load(R2, l, -1)
    b5.apply_load(M2, l, -2)
    b5.apply_load(-F, l/2, -1)

    b5.solve_for_reaction_loads(R1, R2, M1, M2)
    p = b5.reaction_loads
    q = {R1: F/2, R2: F/2, M1: -F*l/8, M2: F*l/8}
    assert p == q


=======
>>>>>>> ec9e3c04
def test_composite_beam():
    E = Symbol('E')
    I = Symbol('I')
    b1 = Beam(2, E, 1.5*I)
    b2 = Beam(2, E, I)
    b = b1.join(b2, "fixed")
    b.apply_load(-20, 0, -1)
    b.apply_load(80, 0, -2)
    b.apply_load(20, 4, -1)
    b.bc_slope = [(0, 0)]
    b.bc_deflection = [(0, 0)]
    assert b.length == 4
    assert b.second_moment == Piecewise((1.5*I, x <= 2), (I, x <= 4))
    assert b.slope().subs(x, 4) == 120.0/(E*I)
    assert b.slope().subs(x, 2) == 80.0/(E*I)
    assert int(b.deflection().subs(x, 4).args[0]) == 302  # Coefficient of 1/(E*I)

    l = symbols('l', positive=True)
    R1, M1, R2, R3, P = symbols('R1 M1 R2 R3 P')
    b1 = Beam(2*l, E, I)
    b2 = Beam(2*l, E, I)
    b = b1.join(b2,"hinge")
    b.apply_load(M1, 0, -2)
    b.apply_load(R1, 0, -1)
    b.apply_load(R2, l, -1)
    b.apply_load(R3, 4*l, -1)
    b.apply_load(P, 3*l, -1)
    b.bc_slope = [(0, 0)]
    b.bc_deflection = [(0, 0), (l, 0), (4*l, 0)]
    b.solve_for_reaction_loads(M1, R1, R2, R3)
    assert b.reaction_loads == {R3: -P/2, R2: -5*P/4, M1: -P*l/4, R1: 3*P/4}
    assert b.slope().subs(x, 3*l) == -7*P*l**2/(48*E*I)
    assert b.deflection().subs(x, 2*l) == 7*P*l**3/(24*E*I)
    assert b.deflection().subs(x, 3*l) == 5*P*l**3/(16*E*I)


def test_point_cflexure():
    E = Symbol('E')
    I = Symbol('I')
    b = Beam(10, E, I)
    b.apply_load(-4, 0, -1)
    b.apply_load(-46, 6, -1)
    b.apply_load(10, 2, -1)
    b.apply_load(20, 4, -1)
    b.apply_load(3, 6, 0)

    assert b.point_cflexure() == [S(10)/3]


def test_remove_load():
    E = Symbol('E')
    I = Symbol('I')
    b = Beam(4, E, I)

    try:
        b.remove_load(2, 1, -1)
    # As no load is applied on beam, ValueError should be returned.
    except ValueError:
        assert True
    else:
        assert False

    b.apply_load(-3, 0, -2)
    b.apply_load(4, 2, -1)
    b.apply_load(-2, 2, 2, end = 3)
    b.remove_load(-2, 2, 2, end = 3)
    assert b.load == -3*SingularityFunction(x, 0, -2) + 4*SingularityFunction(x, 2, -1)
    assert b.applied_loads == [(-3, 0, -2, None), (4, 2, -1, None)]

    try:
        b.remove_load(1, 2, -1)
    # As load of this magnitude was never applied at
    # this position, method should return a ValueError.
    except ValueError:
        assert True
    else:
        assert False

    b.remove_load(-3, 0, -2)
    b.remove_load(4, 2, -1)
    assert b.load == 0
    assert b.applied_loads == []


def test_apply_support():
    E = Symbol('E')
    I = Symbol('I')

    b = Beam(4, E, I)
    b.apply_support(0, "cantilever")
    b.apply_load(20, 4, -1)
    M_0, R_0 = symbols('M_0, R_0')
    b.solve_for_reaction_loads(R_0, M_0)
    assert b.slope() == (80*SingularityFunction(x, 0, 1) - 10*SingularityFunction(x, 0, 2)
                + 10*SingularityFunction(x, 4, 2))/(E*I)
    assert b.deflection() == (40*SingularityFunction(x, 0, 2) - 10*SingularityFunction(x, 0, 3)/3
                + 10*SingularityFunction(x, 4, 3)/3)/(E*I)

    b = Beam(30, E, I)
    b.apply_support(10, "pin")
    b.apply_support(30, "roller")
    b.apply_load(-8, 0, -1)
    b.apply_load(120, 30, -2)
    R_10, R_30 = symbols('R_10, R_30')
    b.solve_for_reaction_loads(R_10, R_30)
    assert b.slope() == (-4*SingularityFunction(x, 0, 2) + 3*SingularityFunction(x, 10, 2)
            + 120*SingularityFunction(x, 30, 1) + SingularityFunction(x, 30, 2) + 4000/3)/(E*I)
    assert b.deflection() == (4000*x/3 - 4*SingularityFunction(x, 0, 3)/3 + SingularityFunction(x, 10, 3)
            + 60*SingularityFunction(x, 30, 2) + SingularityFunction(x, 30, 3)/3 - 12000)/(E*I)


<<<<<<< HEAD
def max_shear_force(self):
    E = Symbol('E')
    I = Symbol('I')

    b=Beam(3, E, I)
    R, M = symbols('R, M')
    b.apply_load(R, 0, -1)
    b.apply_load(M, 0, -2)
    b.apply_load(2, 3, -1)
    b.apply_load(4, 2, -1)
    b.apply_load(2, 2, 0, end=3)
    b.solve_for_reaction_loads(R, M)
    assert b.max_shear_force() == (Interval(0, 2), 8)

    l=symbols('l', positive=True)
    P=Symbol('P')
    b=Beam(l, E, I)
    R1, R2 = symbols('R1, R2')
    b.apply_load(R1, 0, -1)
    b.apply_load(R2, l, -1)
    b.apply_load(P, 0, 0, end=l)
    b.solve_for_reaction_loads(R1, R2)
    assert b.max_shear_force() == (0, l*Abs(P)/2)


def test_max_bmoment():
    E = Symbol('E')
    I = Symbol('I')
    l, P = symbols('l, P', positive=True)

    b=Beam(l, E, I)
    R1, R2 = symbols('R1, R2')
    b.apply_load(R1, 0, -1)
    b.apply_load(R2, l, -1)
    b.apply_load(P, l/2, -1)
    b.solve_for_reaction_loads(R1, R2)
    b.reaction_loads
    assert b.max_bmoment() == (l/2, P*l/4)

    b=Beam(l, E, I)
    R1, R2 = symbols('R1, R2')
    b.apply_load(R1, 0, -1)
    b.apply_load(R2, l, -1)
    b.apply_load(P, 0, 0, end=l)
    b.solve_for_reaction_loads(R1, R2)
    assert b.max_bmoment() == (l/2, P*l**2/8)

=======
>>>>>>> ec9e3c04
def test_max_deflection():
    E, I, l, F = symbols('E, I, l, F', positive=True)
    b = Beam(l, E, I)
    b.bc_deflection = [(0, 0),(l, 0)]
    b.bc_slope = [(0, 0),(l, 0)]
    b.apply_load(F/2, 0, -1)
    b.apply_load(-F*l/8, 0, -2)
    b.apply_load(F/2, l, -1)
    b.apply_load(F*l/8, l, -2)
    b.apply_load(-F, l/2, -1)
    assert b.max_deflection() == (l/2, F*l**3/(192*E*I))<|MERGE_RESOLUTION|>--- conflicted
+++ resolved
@@ -173,7 +173,6 @@
         b4.variable = 1
 
 
-<<<<<<< HEAD
 def test_statically_indeterminate():
     E = Symbol('E')
     I = Symbol('I')
@@ -197,8 +196,6 @@
     assert p == q
 
 
-=======
->>>>>>> ec9e3c04
 def test_composite_beam():
     E = Symbol('E')
     I = Symbol('I')
@@ -244,7 +241,6 @@
     b.apply_load(10, 2, -1)
     b.apply_load(20, 4, -1)
     b.apply_load(3, 6, 0)
-
     assert b.point_cflexure() == [S(10)/3]
 
 
@@ -310,7 +306,6 @@
             + 60*SingularityFunction(x, 30, 2) + SingularityFunction(x, 30, 3)/3 - 12000)/(E*I)
 
 
-<<<<<<< HEAD
 def max_shear_force(self):
     E = Symbol('E')
     I = Symbol('I')
@@ -358,8 +353,7 @@
     b.solve_for_reaction_loads(R1, R2)
     assert b.max_bmoment() == (l/2, P*l**2/8)
 
-=======
->>>>>>> ec9e3c04
+
 def test_max_deflection():
     E, I, l, F = symbols('E, I, l, F', positive=True)
     b = Beam(l, E, I)
