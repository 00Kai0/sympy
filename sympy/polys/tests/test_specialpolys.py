--- conflicted
+++ resolved
@@ -8,10 +8,7 @@
     cyclotomic_poly,
     symmetric_poly,
     random_poly,
-<<<<<<< HEAD
-=======
     interpolating_poly,
->>>>>>> c9470ac4
     fateman_poly_F_1,
     dmp_fateman_poly_F_1,
     fateman_poly_F_2,
@@ -68,8 +65,6 @@
     assert poly.degree() == 10
     assert all(-100 <= coeff <= 100 for coeff in poly.coeffs()) is True
 
-<<<<<<< HEAD
-=======
 def test_interpolating_poly():
     x0,x1,x2, y0,y1,y2 = symbols('x:3, y:3')
 
@@ -84,7 +79,6 @@
         y1*(x - x0)*(x - x2)/((x1 - x0)*(x1 - x2)) + \
         y2*(x - x0)*(x - x1)/((x2 - x0)*(x2 - x1))
 
->>>>>>> c9470ac4
 def test_fateman_poly_F_1():
     f,g,h = fateman_poly_F_1(1)
     F,G,H = dmp_fateman_poly_F_1(1, ZZ)
