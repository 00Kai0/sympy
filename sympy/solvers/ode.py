"""
This module contains dsolve() and different helper functions that it
uses.

dsolve() solves ordinary differential equations. See the docstring on
the various functions for their uses. Note that partial differential
equations support is in pde.py.  Note that ode_hint() functions have
docstrings describing their various methods, but they are intended for
internal use.  Use dsolve(ode, func, hint=hint) to solve an ode using a
specific hint.  See also the docstring on dsolve().

**Functions in this module**

    These are the user functions in this module:

    - dsolve() - Solves ODEs.
    - classify_ode() - Classifies ODEs into possible hints for dsolve().
    - checkodesol() - Checks if an equation is the solution to an ODE.
    - ode_order() - Returns the order (degree) of an ODE.
    - homogeneous_order() - Returns the homogeneous order of an
      expression.

    These are the non-solver helper functions that are for internal use.
    The user should use the various options to dsolve() to obtain the
    functionality provided by these functions:

    - odesimp() - Does all forms of ODE simplification.
    - ode_sol_simplicity() - A key function for comparing solutions by
      simplicity.
    - constantsimp() - Simplifies arbitrary constants.
    - constant_renumber() - Renumber arbitrary constants
    - _handle_Integral() - Evaluate unevaluated Integrals.
    - preprocess - prepare the equation and detect function to solve for

    See also the docstrings of these functions.

**Currently implemented solver methods**

The following methods are implemented for solving ordinary differential
equations.  See the docstrings of the various ode_hint() functions for
more information on each (run help(ode)):

  - 1st order separable differential equations
  - 1st order differential equations whose coefficients or dx and dy
    are functions homogeneous of the same order.
  - 1st order exact differential equations.
  - 1st order linear differential equations
  - 1st order Bernoulli differential equations.
  - 2nd order Liouville differential equations.
  - nth order linear homogeneous differential equation with constant
    coefficients.
  - nth order linear inhomogeneous differential equation with constant
    coefficients using the method of undetermined coefficients.
  - nth order linear inhomogeneous differential equation with constant
    coefficients using the method of variation of parameters.

**Philosophy behind this module**

This module is designed to make it easy to add new ODE solving methods
without having to mess with the solving code for other methods.  The
idea is that there is a classify_ode() function, which takes in an ODE
and tells you what hints, if any, will solve the ODE.  It does this
without attempting to solve the ODE, so it is fast.  Each solving method
is a hint, and it has its own function, named ode_hint.  That function
takes in the ODE and any match expression gathered by classify_ode and
returns a solved result.  If this result has any integrals in it, the
ode_hint function will return an unevaluated Integral class. dsolve(),
which is the user wrapper function around all of this, will then call
odesimp() on the result, which, among other things, will attempt to
solve the equation for the dependent variable (the function we are
solving for), simplify the arbitrary constants in the expression, and
evaluate any integrals, if the hint allows it.

**How to add new solution methods**

If you have an ODE that you want dsolve() to be able to solve, try to
avoid adding special case code here.  Instead, try finding a general
method that will solve your ODE, as well as others.  This way, the ode
module will become more robust, and unhindered by special case hacks.
WolphramAlpha and Maple's DETools[odeadvisor] function are two resources
you can use to classify a specific ODE.  It is also better for a method
to work with an nth order ODE instead of only with specific orders, if
possible.

To add a new method, there are a few things that you need to do.  First,
you need a hint name for your method.  Try to name your hint so that it
is unambiguous with all other methods, including ones that may not be
implemented yet.  If your method uses integrals, also include a
"hint_Integral" hint.  If there is more than one way to solve ODEs with
your method, include a hint for each one, as well as a "hint_best" hint.
Your ode_hint_best() function should choose the best using min with
ode_sol_simplicity as the key argument.  See
ode_1st_homogeneous_coeff_best(), for example. The function that uses
your method will be called ode_hint(), so the hint must only use
characters that are allowed in a Python function name (alphanumeric
characters and the underscore '_' character).  Include a function for
every hint, except for "_Integral" hints (dsolve() takes care of those
automatically).  Hint names should be all lowercase, unless a word is
commonly capitalized (such as Integral or Bernoulli). If you have a hint
that you do not want to run with "all_Integral" that doesn't have an
"_Integral" counterpart (such as a best hint that would defeat the
purpose of "all_Integral"), you will need to remove it manually in the
dsolve() code.  See also the classify_ode() docstring for guidelines on
writing a hint name.

Determine *in general* how the solutions returned by your method
compare with other methods that can potentially solve the same ODEs.
Then, put your hints in the allhints tuple in the order that they should
be called.  The ordering of this tuple determines which hints are
default. Note that exceptions are ok, because it is easy for the user to
choose individual hints with dsolve().  In general, "_Integral" variants
should go at the end of the list, and "_best" variants should go before
the various hints they apply to.  For example, the
"undetermined_coefficients" hint comes before the
"variation_of_parameters" hint because, even though variation of
parameters is more general than undetermined coefficients, undetermined
coefficients generally returns cleaner results for the ODEs that it can
solve than variation of parameters does, and it does not require
integration, so it is much faster.

Next, you need to have a match expression or a function that matches the
type of the ODE, which you should put in classify_ode() (if the match
function is more than just a few lines, like
_undetermined_coefficients_match(), it should go outside of
classify_ode()).  It should match the ODE without solving for it as much
as possible, so that classify_ode() remains fast and is not hindered by
bugs in solving code.  Be sure to consider corner cases. For example, if
your solution method involves dividing by something, make sure you
exclude the case where that division will be 0.

In most cases, the matching of the ODE will also give you the various
parts that you need to solve it. You should put that in a dictionary
(.match() will do this for you), and add that as matching_hints['hint']
= matchdict in the relevant part of classify_ode.  classify_ode will
then send this to dsolve(), which will send it to your function as the
match argument. Your function should be named ode_hint(eq, func, order,
match). If you need to send more information, put it in the match
dictionary.  For example, if you had to substitute in a dummy variable
in classify_ode to match the ODE, you will need to pass it to your
function using the match dict to access it.  You can access the
independent variable using func.args[0], and the dependent variable (the
function you are trying to solve for) as func.func.  If, while trying to
solve the ODE, you find that you cannot, raise NotImplementedError.
dsolve() will catch this error with the "all" meta-hint, rather than
causing the whole routine to fail.

Add a docstring to your function that describes the method employed.
Like with anything else in SymPy, you will need to add a doctest to the
docstring, in addition to real tests in test_ode.py.  Try to maintain
consistency with the other hint functions' docstrings.  Add your method
to the list at the top of this docstring.  Also, add your method to
ode.rst in the docs/src directory, so that the Sphinx docs will pull its
docstring into the main SymPy documentation.  Be sure to make the Sphinx
documentation by running "make html" from within the doc directory to
verify that the docstring formats correctly.

If your solution method involves integrating, use C.Integral() instead
of integrate().  This allows the user to bypass hard/slow integration by
using the "_Integral" variant of your hint.  In most cases, calling
.doit() will integrate your solution.  If this is not the case, you will
need to write special code in _handle_Integral().  Arbitrary constants
should be symbols named C1, C2, and so on.  All solution methods should
return an equality instance.  If you need an arbitrary number of
arbitrary constants, you can use constants =
numbered_symbols(prefix='C', cls=Symbol, start=1).  If it is
possible to solve for the dependent function in a general way, do so.
Otherwise, do as best as you can, but do not call solve in your
ode_hint() function.  odesimp() will attempt to solve the solution for
you, so you do not need to do that. Lastly, if your ODE has a common
simplification that can be applied to your solutions, you can add a
special case in odesimp() for it.  For example, solutions returned from
the "1st_homogeneous_coeff" hints often have many log() terms, so
odesimp() calls logcombine() on them (it also helps to write the
arbitrary constant as log(C1) instead of C1 in this case).  Also
consider common ways that you can rearrange your solution to have
constantsimp() take better advantage of it.  It is better to put
simplification in odesimp() than in your method, because it can then be
turned off with the simplify flag in dsolve(). If you have any
extraneous simplification in your function, be sure to only run it using
"if match.get('simplify', True):", especially if it can be slow or if it
can reduce the domain of the solution.

Finally, as with every contribution to SymPy, your method will need to
be tested. Add a test for each method in test_ode.py.  Follow the
conventions there, i.e., test the solver using dsolve(eq, f(x),
hint=your_hint), and also test the solution using checkodesol (you can
put these in a separate tests and skip/XFAIL if it runs too slow/doesn't
work).  Be sure to call your hint specifically in dsolve, that way the
test won't be broken simply by the introduction of another matching
hint. If your method works for higher order (>1) ODEs, you will need to
run sol = constant_renumber(sol, 'C', 1, order), for each solution, where
order is the order of the ODE. This is because constant_renumber renumbers
the arbitrary constants by printing order, which is platform dependent.
Try to test every corner case of your solver, including a range of
orders if it is a nth order solver, but if your solver is slow, such as
if it involves hard integration, try to keep the test run time down.

Feel free to refactor existing hints to avoid duplicating code or
creating inconsistencies.  If you can show that your method exactly
duplicates an existing method, including in the simplicity and speed of
obtaining the solutions, then you can remove the old, less general
method. The existing code is tested extensively in test_ode.py, so if
anything is broken, one of those tests will surely fail.

"""
from collections import defaultdict

from sympy.core import Add, C, S, Mul, Pow, oo
from sympy.core.compatibility import iterable, is_sequence, set_union
from sympy.utilities.exceptions import SymPyDeprecationWarning
from sympy.core.function import Derivative, AppliedUndef, diff, expand_mul
from sympy.core.multidimensional import vectorize
from sympy.core.relational import Equality, Eq
from sympy.core.symbol import Symbol, Wild, Dummy
from sympy.core.sympify import sympify

from sympy.functions import cos, exp, im, log, re, sin, tan, sqrt, sign
from sympy.matrices import wronskian
from sympy.polys import Poly, RootOf, terms_gcd
from sympy.series import Order
from sympy.simplify import collect, logcombine, powsimp, separatevars, \
    simplify, trigsimp, denom
from sympy.solvers import solve

from sympy.utilities import numbered_symbols, default_sort_key, sift

# This is a list of hints in the order that they should be applied.  That means
# that, in general, hints earlier in the list should produce simpler results
# than those later for ODEs that fit both.  This is just based on my own
# empirical observations, so if you find that *in general*, a hint later in
# the list is better than one before it, fell free to modify the list.  Note
# however that you can easily override the hint used in dsolve() for a specific ODE
# (see the docstring).  In general, "_Integral" hints should be grouped
# at the end of the list, unless there is a method that returns an unevaluable
# integral most of the time (which should surely go near the end of the list
# anyway).
# "default", "all", "best", and "all_Integral" meta-hints should not be
# included in this list, but "_best" and "_Integral" hints should be included.
<<<<<<< HEAD
allhints = ("separable", "1st_exact", "1st_linear", "Bernoulli", "Riccati_special_minus2",
"1st_homogeneous_coeff_best", "1st_homogeneous_coeff_subs_indep_div_dep",
"1st_homogeneous_coeff_subs_dep_div_indep", "nth_linear_constant_coeff_homogeneous",
"nth_linear_euler_eq_homogeneous",
"nth_linear_constant_coeff_undetermined_coefficients",
"nth_linear_constant_coeff_variation_of_parameters",
"Liouville", "separable_Integral", "1st_exact_Integral", "1st_linear_Integral",
"Bernoulli_Integral", "1st_homogeneous_coeff_subs_indep_div_dep_Integral",
"1st_homogeneous_coeff_subs_dep_div_indep_Integral",
"nth_linear_constant_coeff_variation_of_parameters_Integral",
"Liouville_Integral")
=======
allhints = (
    "separable", "1st_exact", "1st_linear", "Bernoulli", "Riccati_special_minus2",
    "1st_homogeneous_coeff_best", "1st_homogeneous_coeff_subs_indep_div_dep",
    "1st_homogeneous_coeff_subs_dep_div_indep", "nth_linear_constant_coeff_homogeneous",
    "nth_linear_constant_coeff_undetermined_coefficients",
    "nth_linear_constant_coeff_variation_of_parameters",
    "Liouville", "separable_Integral", "1st_exact_Integral", "1st_linear_Integral",
    "Bernoulli_Integral", "1st_homogeneous_coeff_subs_indep_div_dep_Integral",
    "1st_homogeneous_coeff_subs_dep_div_indep_Integral",
    "nth_linear_constant_coeff_variation_of_parameters_Integral",
    "Liouville_Integral"
)

>>>>>>> 57e94e48

def preprocess(expr, func=None, hint='_Integral'):
    """Prepare expr for solving by making sure that differentiation
    is done so that only func remains in unevaluated derivatives and
    (if hint doesn't end with _Integral) that doit is applied to all
    other derivatives. If hint is None, don't do any differentiation.
    (Currently this may cause some simple differential equations to
    fail.)

    In case func is None, an attempt will be made to autodetect the
    function to be solved for.

    >>> from sympy.solvers.ode import preprocess
    >>> from sympy import Derivative, Function, Integral, sin
    >>> from sympy.abc import x, y, z
    >>> f, g = map(Function, 'fg')

    Apply doit to derivatives that contain more than the function
    of interest:

    >>> preprocess(Derivative(f(x) + x, x))
    (Derivative(f(x), x) + 1, f(x))

    Do others if the differentiation variable(s) intersect with those
    of the function of interest or contain the function of interest:

    >>> preprocess(Derivative(g(x), y, z), f(y))
    (0, f(y))
    >>> preprocess(Derivative(f(y), z), f(y))
    (0, f(y))

    Do others if the hint doesn't end in '_Integral' (the default
    assumes that it does):

    >>> preprocess(Derivative(g(x), y), f(x))
    (Derivative(g(x), y), f(x))
    >>> preprocess(Derivative(f(x), y), f(x), hint='')
    (0, f(x))

    Don't do any derivatives if hint is None:

    >>> preprocess(Derivative(f(x) + 1, x) + Derivative(f(x), y), f(x), hint=None)
    (Derivative(f(x) + 1, x) + Derivative(f(x), y), f(x))

    If it's not clear what the function of interest is, it must be given:

    >>> eq = Derivative(f(x) + g(x), x)
    >>> preprocess(eq, g(x))
    (Derivative(f(x), x) + Derivative(g(x), x), g(x))
    >>> try: preprocess(eq)
    ... except ValueError: print "A ValueError was raised."
    A ValueError was raised.

    """

    derivs = expr.atoms(Derivative)
    if not func:
        funcs = set_union(*[d.atoms(AppliedUndef) for d in derivs])
        if len(funcs) != 1:
            raise ValueError('The function cannot be automatically detected for %s.' % expr)
        func = funcs.pop()
    fvars = set(func.args)
    if hint is None:
        return expr, func
    reps = [(d, d.doit()) for d in derivs if not hint.endswith('_Integral') or
            d.has(func) or set(d.variables) & fvars]
    eq = expr.subs(reps)
    return eq, func


def sub_func_doit(eq, func, new):
    """When replacing the func with something else, we usually
    want the derivative evaluated, so this function helps in
    making that happen.

    To keep subs from having to look through all derivatives, we
    mask them off with dummy variables, do the func sub, and then
    replace masked off derivatives with their doit values.

    Examples
    ========

    >>> from sympy import Derivative, symbols, Function
    >>> from sympy.solvers.ode import sub_func_doit
    >>> x, z = symbols('x, z')
    >>> y = Function('y')

    >>> sub_func_doit(3*Derivative(y(x), x) - 1, y(x), x)
    2

    >>> sub_func_doit(x*Derivative(y(x), x) - y(x)**2 + y(x), y(x),
    ... 1/(x*(z + 1/x)))
    x*(-1/(x**2*(z + 1/x)) + 1/(x**3*(z + 1/x)**2)) + 1/(x*(z + 1/x))
    ...- 1/(x**2*(z + 1/x)**2)
    """
    reps = {}
    repu = {}
    for d in eq.atoms(Derivative):
        u = C.Dummy('u')
        repu[u] = d.subs(func, new).doit()
        reps[d] = u

    return eq.subs(reps).subs(func, new).subs(repu)


def dsolve(eq, func=None, hint="default", simplify=True, prep=True, **kwargs):
    """
    Solves any (supported) kind of ordinary differential equation.

    **Usage**

        dsolve(eq, f(x), hint) -> Solve ordinary differential equation
        eq for function f(x), using method hint.


    **Details**

        ``eq`` can be any supported ordinary differential equation (see
            the ode docstring for supported methods).  This can either
            be an Equality, or an expression, which is assumed to be
            equal to 0.

        ``f(x)`` is a function of one variable whose derivatives in that
            variable make up the ordinary differential equation eq. In many
            cases it is not necessary to provide this; it will be autodetected
            (and an error raised if it couldn't be detected).

        ``hint`` is the solving method that you want dsolve to use.  Use
            classify_ode(eq, f(x)) to get all of the possible hints for
            an ODE.  The default hint, 'default', will use whatever hint
            is returned first by classify_ode().  See Hints below for
            more options that you can use for hint.

        ``simplify`` enables simplification by odesimp().  See its
            docstring for more information.  Turn this off, for example,
            to disable solving of solutions for func or simplification
            of arbitrary constants.  It will still integrate with this
            hint. Note that the solution may contain more arbitrary
            constants than the order of the ODE with this option
            enabled.

        ``prep``, when False and when ``func`` is given, will skip the
            preprocessing step where the equation is cleaned up so it
            is ready for solving.

    **Hints**

        Aside from the various solving methods, there are also some
        meta-hints that you can pass to dsolve():

        "default":
                This uses whatever hint is returned first by
                classify_ode(). This is the default argument to
                dsolve().

        "all":
                To make dsolve apply all relevant classification hints,
                use dsolve(ODE, func, hint="all").  This will return a
                dictionary of hint:solution terms.  If a hint causes
                dsolve to raise the NotImplementedError, value of that
                hint's key will be the exception object raised.  The
                dictionary will also include some special keys:

                - order: The order of the ODE.  See also ode_order().
                - best: The simplest hint; what would be returned by
                  "best" below.
                - best_hint: The hint that would produce the solution
                  given by 'best'.  If more than one hint produces the
                  best solution, the first one in the tuple returned by
                  classify_ode() is chosen.
                - default: The solution that would be returned by
                  default.  This is the one produced by the hint that
                  appears first in the tuple returned by classify_ode().

        "all_Integral":
                This is the same as "all", except if a hint also has a
                corresponding "_Integral" hint, it only returns the
                "_Integral" hint.  This is useful if "all" causes
                dsolve() to hang because of a difficult or impossible
                integral.  This meta-hint will also be much faster than
                "all", because integrate() is an expensive routine.

        "best":
                To have dsolve() try all methods and return the simplest
                one.  This takes into account whether the solution is
                solvable in the function, whether it contains any
                Integral classes (i.e. unevaluatable integrals), and
                which one is the shortest in size.

        See also the classify_ode() docstring for more info on hints,
        and the ode docstring for a list of all supported hints.


    **Tips**
        - You can declare the derivative of an unknown function this way:
            >>> from sympy import Function, Derivative
            >>> from sympy.abc import x # x is the independent variable
            >>> f = Function("f")(x) # f is a function of x
            >>> # f_ will be the derivative of f with respect to x
            >>> f_ = Derivative(f, x)

        - See test_ode.py for many tests, which serves also as a set of
          examples for how to use dsolve().
        - dsolve always returns an Equality class (except for the case
          when the hint is "all" or "all_Integral").  If possible, it
          solves the solution explicitly for the function being solved
          for. Otherwise, it returns an implicit solution.
        - Arbitrary constants are symbols named C1, C2, and so on.
        - Because all solutions should be mathematically equivalent,
          some hints may return the exact same result for an ODE. Often,
          though, two different hints will return the same solution
          formatted differently.  The two should be equivalent. Also
          note that sometimes the values of the arbitrary constants in
          two different solutions may not be the same, because one
          constant may have "absorbed" other constants into it.
        - Do help(ode.ode_hintname) to get help more information on a
          specific hint, where hintname is the name of a hint without
          "_Integral".

    Examples
    ========

    >>> from sympy import Function, dsolve, Eq, Derivative, sin, cos
    >>> from sympy.abc import x
    >>> f = Function('f')
    >>> dsolve(Derivative(f(x),x,x)+9*f(x), f(x))
    f(x) == C1*sin(3*x) + C2*cos(3*x)
    >>> dsolve(sin(x)*cos(f(x)) + cos(x)*sin(f(x))*f(x).diff(x), f(x),
    ...     hint='separable', simplify=False)
    -log(sin(f(x))**2 - 1)/2 == C1 + log(sin(x)**2 - 1)/2
    >>> dsolve(sin(x)*cos(f(x)) + cos(x)*sin(f(x))*f(x).diff(x), f(x),
    ...     hint='1st_exact')
    f(x) == acos(C1/cos(x))
    >>> dsolve(sin(x)*cos(f(x)) + cos(x)*sin(f(x))*f(x).diff(x), f(x),
    ... hint='best')
    f(x) == acos(C1/cos(x))
    >>> # Note that even though separable is the default, 1st_exact produces
    >>> # a simpler result in this case.

    """
    # TODO: Implement initial conditions
    # See issue 1621.  We first need a way to represent things like f'(0).
    if isinstance(eq, Equality):
        eq = eq.lhs - eq.rhs

    # preprocess the equation and find func if not given
    if prep or func is None:
        eq, func = preprocess(eq, func)
        prep = False

    # Magic that should only be used internally.  Prevents classify_ode from
    # being called more than it needs to be by passing its results through
    # recursive calls.
    if kwargs.get('classify', True):
        hints = classify_ode(eq, func, dict=True, prep=prep)
    else:
        # Here is what all this means:
        #
        # hint:    The hint method given to dsolve() by the user.
        # hints:   The dictionary of hints that match the ODE, along with
        #          other information (including the internal pass-through magic).
        # default: The default hint to return, the first hint from allhints
        #          that matches the hint.  This is obtained from classify_ode().
        # match:   The hints dictionary contains a match dictionary for each hint
        #          (the parts of the ODE for solving).  When going through the
        #          hints in "all", this holds the match string for the current
        #          hint.
        # order:   The order of the ODE, as determined by ode_order().
        hints = kwargs.get('hint',
                           {'default': hint,
                            hint: kwargs['match'],
                            'order': kwargs['order']})

    if hints['order'] == 0:
        raise ValueError(
            str(eq) + " is not a differential equation in " + str(func))

    if not hints['default']:
        # classify_ode will set hints['default'] to None if no hints match.
        raise NotImplementedError("dsolve: Cannot solve " + str(eq))

    if hint == 'default':
        return dsolve(eq, func, hint=hints['default'], simplify=simplify,
                      prep=prep, classify=False, order=hints['order'],
                      match=hints[hints['default']])
    elif hint in ('all', 'all_Integral', 'best'):
        retdict = {}
        failedhints = {}
        gethints = set(hints) - set(['order', 'default', 'ordered_hints'])
        if hint == 'all_Integral':
            for i in hints:
                if i.endswith('_Integral'):
                    gethints.remove(i[:-len('_Integral')])
            # special case
            if "1st_homogeneous_coeff_best" in gethints:
                gethints.remove("1st_homogeneous_coeff_best")
        for i in gethints:
            try:
                sol = dsolve(eq, func, hint=i, simplify=simplify, prep=prep,
                   classify=False, order=hints['order'], match=hints[i])
            except NotImplementedError, detail:  # except NotImplementedError as detail:
                failedhints[i] = detail
            else:
                retdict[i] = sol
        retdict['best'] = min(retdict.values(), key=lambda x:
            ode_sol_simplicity(x, func, trysolving=not simplify))
        if hint == 'best':
            return retdict['best']
        for i in hints['ordered_hints']:
            if retdict['best'] == retdict.get(i, None):
                retdict['best_hint'] = i
                break
        retdict['default'] = hints['default']
        retdict['order'] = sympify(hints['order'])
        retdict.update(failedhints)
        return retdict
    elif hint not in allhints:  # and hint not in ('default', 'ordered_hints'):
        raise ValueError("Hint not recognized: " + hint)
    elif hint not in hints:
        raise ValueError("ODE " + str(eq) + " does not match hint " + hint)
    elif hint.endswith('_Integral'):
        solvefunc = globals()['ode_' + hint[:-len('_Integral')]]
    else:
        # convert the string into a function
        solvefunc = globals()['ode_' + hint]
    # odesimp() will attempt to integrate, if necessary, apply constantsimp(),
    # attempt to solve for func, and apply any other hint specific simplifications
    if simplify:
        rv = odesimp(solvefunc(eq, func, order=hints['order'],
            match=hints[hint]), func, hints['order'], hint)
    else:
        # We still want to integrate (you can disable it separately with the hint)
        r = hints[hint]
        r['simplify'] = False  # Some hints can take advantage of this option
        rv = _handle_Integral(solvefunc(eq, func, order=hints['order'],
            match=hints[hint]), func, hints['order'], hint)
    return rv


def classify_ode(eq, func=None, dict=False, prep=True):
    """
    Returns a tuple of possible dsolve() classifications for an ODE.

    The tuple is ordered so that first item is the classification that
    dsolve() uses to solve the ODE by default.  In general,
    classifications at the near the beginning of the list will produce
    better solutions faster than those near the end, thought there are
    always exceptions.  To make dsolve use a different classification,
    use dsolve(ODE, func, hint=<classification>).  See also the dsolve()
    docstring for different meta-hints you can use.

    If ``dict`` is true, classify_ode() will return a dictionary of
    hint:match expression terms. This is intended for internal use by
    dsolve().  Note that because dictionaries are ordered arbitrarily,
    this will most likely not be in the same order as the tuple.

    If ``prep`` is False or ``func`` is None then the equation
    will be preprocessed to put it in standard form for classification.

    You can get help on different hints by doing help(ode.ode_hintname),
    where hintname is the name of the hint without "_Integral".

    See sympy.ode.allhints or the sympy.ode docstring for a list of all
    supported hints that can be returned from classify_ode.

    Notes
    =====

    These are remarks on hint names.

    *"_Integral"*

        If a classification has "_Integral" at the end, it will return
        the expression with an unevaluated Integral class in it.  Note
        that a hint may do this anyway if integrate() cannot do the
        integral, though just using an "_Integral" will do so much
        faster.  Indeed, an "_Integral" hint will always be faster than
        its corresponding hint without "_Integral" because integrate()
        is an expensive routine.  If dsolve() hangs, it is probably
        because integrate() is hanging on a tough or impossible
        integral.  Try using an "_Integral" hint or "all_Integral" to
        get it return something.

        Note that some hints do not have "_Integral" counterparts.  This
        is because integrate() is not used in solving the ODE for those
        method. For example, nth order linear homogeneous ODEs with
        constant coefficients do not require integration to solve, so
        there is no "nth_linear_homogeneous_constant_coeff_Integrate"
        hint. You can easily evaluate any unevaluated Integrals in an
        expression by doing expr.doit().

    *Ordinals*

        Some hints contain an ordinal such as "1st_linear".  This is to
        help differentiate them from other hints, as well as from other
        methods that may not be implemented yet. If a hint has "nth" in
        it, such as the "nth_linear" hints, this means that the method
        used to applies to ODEs of any order.

    *"indep" and "dep"*

        Some hints contain the words "indep" or "dep".  These reference
        the independent variable and the dependent function,
        respectively. For example, if an ODE is in terms of f(x), then
        "indep" will refer to x and "dep" will refer to f.

    *"subs"*

        If a hints has the word "subs" in it, it means the the ODE is
        solved by substituting the expression given after the word
        "subs" for a single dummy variable.  This is usually in terms of
        "indep" and "dep" as above.  The substituted expression will be
        written only in characters allowed for names of Python objects,
        meaning operators will be spelled out.  For example, indep/dep
        will be written as indep_div_dep.

    *"coeff"*

        The word "coeff" in a hint refers to the coefficients of
        something in the ODE, usually of the derivative terms.  See the
        docstring for the individual methods for more info (help(ode)).
        This is contrast to "coefficients", as in
        "undetermined_coefficients", which refers to the common name of
        a method.

    *"_best"*

        Methods that have more than one fundamental way to solve will
        have a hint for each sub-method and a "_best"
        meta-classification. This will evaluate all hints and return the
        best, using the same considerations as the normal "best"
        meta-hint.


    Examples
    ========

    >>> from sympy import Function, classify_ode, Eq
    >>> from sympy.abc import x
    >>> f = Function('f')
    >>> classify_ode(Eq(f(x).diff(x), 0), f(x))
    ('separable', '1st_linear', '1st_homogeneous_coeff_best',
    '1st_homogeneous_coeff_subs_indep_div_dep',
    '1st_homogeneous_coeff_subs_dep_div_indep',
    'nth_linear_constant_coeff_homogeneous', 'separable_Integral',
    '1st_linear_Integral',
    '1st_homogeneous_coeff_subs_indep_div_dep_Integral',
    '1st_homogeneous_coeff_subs_dep_div_indep_Integral')
    >>> classify_ode(f(x).diff(x, 2) + 3*f(x).diff(x) + 2*f(x) - 4)
    ('nth_linear_constant_coeff_undetermined_coefficients',
    'nth_linear_constant_coeff_variation_of_parameters',
    'nth_linear_constant_coeff_variation_of_parameters_Integral')

    """
    from sympy import expand

    if func and len(func.args) != 1:
        raise ValueError("dsolve() and classify_ode() only work with functions " +
            "of one variable")
    if prep or func is None:
        eq, func_ = preprocess(eq, func)
        if func is None:
            func = func_
    x = func.args[0]
    f = func.func
    y = Dummy('y')
    if isinstance(eq, Equality):
        if eq.rhs != 0:
            return classify_ode(eq.lhs - eq.rhs, func, prep=False)
        eq = eq.lhs
    order = ode_order(eq, f(x))
    # hint:matchdict or hint:(tuple of matchdicts)
    # Also will contain "default":<default hint> and "order":order items.
    matching_hints = {"order": order}

    if not order:
        if dict:
            matching_hints["default"] = None
            return matching_hints
        else:
            return ()

    df = f(x).diff(x)
    a = Wild('a', exclude=[f(x)])
    b = Wild('b', exclude=[f(x)])
    c = Wild('c', exclude=[f(x)])
    d = Wild('d', exclude=[df, f(x).diff(x, 2)])
    e = Wild('e', exclude=[df])
    k = Wild('k', exclude=[df])
    n = Wild('n', exclude=[f(x)])
    c1 = Wild('c1', exclude=[x])
    a2 = Wild('a2', exclude=[x, f(x), df])
    b2 = Wild('b2', exclude=[x, f(x), df])
    c2 = Wild('c2', exclude=[x, f(x), df])
    d2 = Wild('d2', exclude=[x, f(x), df])

    eq = expand(eq)

    # Precondition to try remove f(x) from highest order derivative
    reduced_eq = None
    if eq.is_Add:
        deriv_coef = eq.coeff(f(x).diff(x, order))
        if deriv_coef != 1:
            r = deriv_coef.match(a*f(x)**c1)
            if r and r[c1]:
                den = f(x)**r[c1]
                reduced_eq = Add(*[arg/den for arg in eq.args])
    if not reduced_eq:
        reduced_eq = eq

    if order == 1:

        # Linear case: a(x)*y'+b(x)*y+c(x) == 0
        if eq.is_Add:
            ind, dep = reduced_eq.as_independent(f)
        else:
            u = Dummy('u')
            ind, dep = (reduced_eq + u).as_independent(f)
            ind, dep = [tmp.subs(u, 0) for tmp in [ind, dep]]
        r = {a: dep.coeff(df),
             b: dep.coeff(f(x)),
             c: ind}
        # double check f[a] since the preconditioning may have failed
        if not r[a].has(f) and (r[a]*df + r[b]*f(x) + r[c]).expand() - reduced_eq == 0:
            r['a'] = a
            r['b'] = b
            r['c'] = c
            matching_hints["1st_linear"] = r
            matching_hints["1st_linear_Integral"] = r

        # Bernoulli case: a(x)*y'+b(x)*y+c(x)*y**n == 0
        r = collect(
            reduced_eq, f(x), exact=True).match(a*df + b*f(x) + c*f(x)**n)
        if r and r[c] != 0 and r[n] != 1:  # See issue 1577
            r['a'] = a
            r['b'] = b
            r['c'] = c
            r['n'] = n
            matching_hints["Bernoulli"] = r
            matching_hints["Bernoulli_Integral"] = r

        # Riccati special n == -2 case: a2*y'+b2*y**2+c2*y/x+d2/x**2 == 0
        r = collect(reduced_eq, f(
            x), exact=True).match(a2*df + b2*f(x)**2 + c2*f(x)/x + d2/x**2)
        if r and r[b2] != 0 and (r[c2] != 0 or r[d2] != 0):
            r['a2'] = a2
            r['b2'] = b2
            r['c2'] = c2
            r['d2'] = d2
            matching_hints["Riccati_special_minus2"] = r

        # Exact Differential Equation: P(x,y)+Q(x,y)*y'=0 where dP/dy == dQ/dx
        # WITH NON-REDUCED FORM OF EQUATION
        r = collect(eq, df, exact=True).match(d + e * df)
        if r:
            r['d'] = d
            r['e'] = e
            r['y'] = y
            r[d] = r[d].subs(f(x), y)
            r[e] = r[e].subs(f(x), y)
            try:
                if r[d] != 0 and simplify(r[d].diff(y)) == simplify(r[e].diff(x)):
                    matching_hints["1st_exact"] = r
                    matching_hints["1st_exact_Integral"] = r
            except NotImplementedError:
                # Differentiating the coefficients might fail because of things
                # like f(2*x).diff(x).  See issue 1525 and issue 1620.
                pass

        # This match is used for several cases below; we now collect on
        # f(x) so the matching works.
        r = collect(reduced_eq, df, exact=True).match(d + e*df)
        if r:
            r['d'] = d
            r['e'] = e
            r['y'] = y
            r[d] = r[d].subs(f(x), y)
            r[e] = r[e].subs(f(x), y)

            # Separable Case: y' == P(y)*Q(x)
            r[d] = separatevars(r[d])
            r[e] = separatevars(r[e])
            # m1[coeff]*m1[x]*m1[y] + m2[coeff]*m2[x]*m2[y]*y'
            m1 = separatevars(r[d], dict=True, symbols=(x, y))
            m2 = separatevars(r[e], dict=True, symbols=(x, y))
            if m1 and m2:
                r1 = {'m1': m1, 'm2': m2, 'y': y}
                matching_hints["separable"] = r1
                matching_hints["separable_Integral"] = r1

            # First order equation with homogeneous coefficients:
            # dy/dx == F(y/x) or dy/dx == F(x/y)
            ordera = homogeneous_order(r[d], x, y)
            orderb = homogeneous_order(r[e], x, y)
            if ordera == orderb and ordera is not None:
                # u1=y/x and u2=x/y
                u1 = Dummy('u1')
                u2 = Dummy('u2')
                if simplify((r[d] + u1*r[e]).subs({x: 1, y: u1})) != 0:
                    matching_hints[
                        "1st_homogeneous_coeff_subs_dep_div_indep"] = r
                    matching_hints["1st_homogeneous_coeff_subs_dep_div_indep_Integral"] = r
                if simplify((r[e] + u2*r[d]).subs({x: u2, y: 1})) != 0:
                    matching_hints[
                        "1st_homogeneous_coeff_subs_indep_div_dep"] = r
                    matching_hints["1st_homogeneous_coeff_subs_indep_div_dep_Integral"] = r
                if "1st_homogeneous_coeff_subs_dep_div_indep" in matching_hints \
                        and "1st_homogeneous_coeff_subs_indep_div_dep" in matching_hints:
                    matching_hints["1st_homogeneous_coeff_best"] = r

    if order == 2:
        # Liouville ODE f(x).diff(x, 2) + g(f(x))*(f(x).diff(x))**2 + h(x)*f(x).diff(x)
        # See Goldstein and Braun, "Advanced Methods for the Solution of
        # Differential Equations", pg. 98

        s = d*f(x).diff(x, 2) + e*df**2 + k*df
        r = reduced_eq.match(s)
        if r and r[d] != 0:
            y = Dummy('y')
            g = simplify(r[e]/r[d]).subs(f(x), y)
            h = simplify(r[k]/r[d])
            if h.has(f(x)) or g.has(x):
                pass
            else:
                r = {'g': g, 'h': h, 'y': y}
                matching_hints["Liouville"] = r
                matching_hints["Liouville_Integral"] = r

    if order > 0:
        # nth order linear ODE
        # a_n(x)y^(n) + ... + a_1(x)y' + a_0(x)y = F(x) = b

        r = _nth_linear_match(reduced_eq, func, order)

        # Constant coefficient case (a_i is constant for all i)
        if r and not any(r[i].has(x) for i in r if i >= 0):
            # Inhomogeneous case: F(x) is not identically 0
            if r[-1]:
                undetcoeff = _undetermined_coefficients_match(r[-1], x)
                matching_hints[
                    "nth_linear_constant_coeff_variation_of_parameters"] = r
                matching_hints["nth_linear_constant_coeff_variation_of_parameters" +
                    "_Integral"] = r
                if undetcoeff['test']:
                    r['trialset'] = undetcoeff['trialset']
                    matching_hints["nth_linear_constant_coeff_undetermined_" +
                        "coefficients"] = r
            # Homogeneous case: F(x) is identically 0
            else:
                matching_hints["nth_linear_constant_coeff_homogeneous"] = r

<<<<<<< HEAD
        # Euler equation case (a_i * x**i for all i)
        def _test_term(coeff, order):
            """
            Linear Euler ODEs have the form  K*x**order*diff(y(x),x,order),
            where K is independent of x and y(x), order>= 0.
            So we need to check that for each term, coeff == K*x**order from
            some K.  We have a few cases, since coeff may have several
            different types.
            """
            assert order >= 0
            if coeff == 0:
                return True
            if order == 0:
                if x in coeff.free_symbols:
                    return False
                return f(x) not in coeff.atoms()
            if coeff.is_Mul:
                if coeff.has(f(x)):
                    return False
                return x**order in coeff.args
            elif coeff.is_Pow:
                return coeff.as_base_exp() == (x, order)
            elif order == 1:
                return x == coeff
            return False
        if r and not any(not _test_term(r[i], i) for i in r if i >= 0):
            if not r[-1]:
                matching_hints["nth_linear_euler_eq_homogeneous"] = r

=======
>>>>>>> 57e94e48
    # Order keys based on allhints.
    retlist = []
    for i in allhints:
        if i in matching_hints:
            retlist.append(i)

    if dict:
        # Dictionaries are ordered arbitrarily, so we need to make note of which
        # hint would come first for dsolve().  In Python 3, this should be replaced
        # with an ordered dictionary.
        matching_hints["default"] = None
        matching_hints["ordered_hints"] = tuple(retlist)
        for i in allhints:
            if i in matching_hints:
                matching_hints["default"] = i
                break
        return matching_hints
    else:
        return tuple(retlist)


@vectorize(0)
def odesimp(eq, func, order, hint):
    r"""
    Simplifies ODEs, including trying to solve for func and running
    constantsimp().

    It may use knowledge of the type of solution that that hint returns
    to apply additional simplifications.

    It also attempts to integrate any Integrals in the expression, if
    the hint is not an "_Integral" hint.

    This function should have no effect on expressions returned by
    dsolve(), as dsolve already calls odesimp(), but the individual hint
    functions do not call odesimp (because the dsolve() wrapper does).
    Therefore, this function is designed for mainly internal use.

    Examples
    ========

    >>> from sympy import sin, symbols, dsolve, pprint, Function
    >>> from sympy.solvers.ode import odesimp
    >>> x , u2, C1= symbols('x,u2,C1')
    >>> f = Function('f')

    >>> eq = dsolve(x*f(x).diff(x) - f(x) - x*sin(f(x)/x), f(x),
    ... hint='1st_homogeneous_coeff_subs_indep_div_dep_Integral',
    ... simplify=False)
    >>> pprint(eq)
                  x
                     ----
                     f(x)
                       /
                      |
           /f(x)\     |  /  1         1     \
        log|----| -   |  |- -- - -----------| d(u2) = 0
           \ C1 /     |  |  u2     2    /1 \|
                      |  |       u2 *sin|--||
                      |  \              \u2//
                      |
                     /

    >>> pprint(odesimp(eq, f(x), 1,
    ... hint='1st_homogeneous_coeff_subs_indep_div_dep'
    ... )) #doctest: +SKIP
        x
    --------- = C1
       /f(x)\
    tan|----|
       \2*x /

    """
    x = func.args[0]
    f = func.func
    C1 = Symbol('C1')

    # First, integrate if the hint allows it.
    eq = _handle_Integral(eq, func, order, hint)
    assert isinstance(eq, Equality)

    # Second, clean up the arbitrary constants.
    # Right now, nth linear hints can put as many as 2*order constants in an
    # expression.  If that number grows with another hint, the third argument
    # here should be raised accordingly, or constantsimp() rewritten to handle
    # an arbitrary number of constants.
    eq = constantsimp(eq, x, 2*order)

    # Lastly, now that we have cleaned up the expression, try solving for func.
    # When RootOf is implemented in solve(), we will want to return a RootOf
    # everytime instead of an Equality.

    # Get the f(x) on the left if possible.
    if eq.rhs == func and not eq.lhs.has(func):
        eq = [Eq(eq.rhs, eq.lhs)]

    # make sure we are working with lists of solutions in simplified form.
    if eq.lhs == func and not eq.rhs.has(func):
        # The solution is already solved
        eq = [eq]

        # special simplification of the rhs
        if hint.startswith("nth_linear_constant_coeff"):
            # Collect terms to make the solution look nice.
            # This is also necessary for constantsimp to remove unnecessary terms
            # from the particular solution from variation of parameters
            global collectterms
            assert len(eq) == 1 and eq[0].lhs == f(x)
            sol = eq[0].rhs
            sol = expand_mul(sol)
            for i, reroot, imroot in collectterms:
                sol = collect(sol, x**i*exp(reroot*x)*sin(abs(imroot)*x))
                sol = collect(sol, x**i*exp(reroot*x)*cos(imroot*x))
            for i, reroot, imroot in collectterms:
                sol = collect(sol, x**i*exp(reroot*x))
            del collectterms
            eq[0] = Eq(f(x), sol)

    else:
        # The solution is not solved, so try to solve it
        try:
            eqsol = solve(eq, func)
            if not eqsol:
                raise NotImplementedError
        except NotImplementedError:
            eq = [eq]
        else:
            def _expand(expr):
                numer, denom = expr.as_numer_denom()

                if denom.is_Add:
                    return expr
                else:
                    return powsimp(expr.expand(), combine='exp', deep=True)

            # XXX: the rest of odesimp() expects each ``t`` to be in a
            # specific normal form: rational expression with numerator
            # expanded, but with combined exponential functions (at
            # least in this setup all tests pass).
            eq = [Eq(f(x), _expand(t)) for t in eqsol]

        # special simplification of the lhs.
        if hint.startswith("1st_homogeneous_coeff"):
            for j, eqi in enumerate(eq):
                newi = logcombine(eqi, force=True)
                if newi.lhs.is_Function and newi.lhs.func is log and newi.rhs == 0:
                    newi = Eq(newi.lhs.args[0]/C1, C1)
                eq[j] = newi

    # We cleaned up the costants before solving to help the solve engine with
    # a simpler expression, but the solved expression could have introduced
    # things like -C1, so rerun constantsimp() one last time before returning.
    for i, eqi in enumerate(eq):
        eq[i] = constant_renumber(
            constantsimp(eqi, x, 2*order), 'C', 1, 2*order)

    # If there is only 1 solution, return it;
    # otherwise return the list of solutions.
    if len(eq) == 1:
        eq = eq[0]

    return eq


def checkodesol(ode, sol, func=None, order='auto', solve_for_func=True):
    """
    Substitutes sol into the ode and checks that the result is 0.

    This only works when func is one function, like f(x).  sol can be a
    single solution or a list of solutions.  Each solution may be an Equality
    that the solution satisfies, e.g. Eq(f(x), C1), Eq(f(x) + C1, 0); or simply
    an Expr, e.g. f(x) - C1. In most cases it will not be necessary to
    explicitly identify the function, but if the function cannot be inferred
    from the original equation it can be supplied through the 'func' argument.

    If a sequence of solutions is passed, the same sort of container will be used
    to return the result for each solution.

    It tries the following methods, in order, until it finds zero
    equivalence:

        1. Substitute the solution for f in the original equation.  This
           only works if the ode is solved for f.  It will attempt to solve
           it first unless solve_for_func == False
        2. Take n derivatives of the solution, where n is the order of
           ode, and check to see if that is equal to the solution.  This
           only works on exact odes.
        3. Take the 1st, 2nd, ..., nth derivatives of the solution, each
           time solving for the derivative of f of that order (this will
           always be possible because f is a linear operator).  Then back
           substitute each derivative into ode in reverse order.

    This function returns a tuple.  The first item in the tuple is True
    if the substitution results in 0, and False otherwise. The second
    item in the tuple is what the substitution results in.  It should
    always be 0 if the first item is True. Note that sometimes this
    function will False, but with an expression that is identically
    equal to 0, instead of returning True.  This is because simplify()
    cannot reduce the expression to 0.  If an expression returned by
    this function vanishes identically, then sol really is a solution to
    ode.

    If this function seems to hang, it is probably because of a hard
    simplification.

    To use this function to test, test the first item of the tuple.

    Examples
    ========

    >>> from sympy import Eq, Function, checkodesol, symbols
    >>> x, C1 = symbols('x,C1')
    >>> f = Function('f')
    >>> checkodesol(f(x).diff(x), Eq(f(x), C1))
    (True, 0)
    >>> assert checkodesol(f(x).diff(x), C1)[0]
    >>> assert not checkodesol(f(x).diff(x), x)[0]
    >>> checkodesol(f(x).diff(x, 2), x**2)
    (False, 2)

    """
    if not isinstance(ode, Equality):
        ode = Eq(ode, 0)
    if func is None:
        try:
            _, func = preprocess(ode.lhs)
        except ValueError:
            funcs = [s.atoms(AppliedUndef) for s in (
                sol if is_sequence(sol, set) else [sol])]
            funcs = reduce(set.union, funcs, set())
            if len(funcs) != 1:
                raise ValueError(
                    'must pass func arg to checkodesol for this case.')
            func = funcs.pop()
    # ========== deprecation handling
    # After the deprecation period this handling section becomes:
    # ----------
    # if not is_unfunc(func) or len(func.args) != 1:
    #     raise ValueError("func must be a function of one variable, not %s" % func)
    # ----------
    # assume, during deprecation that sol and func are reversed
    if isinstance(sol, AppliedUndef) and len(sol.args) == 1:
        if isinstance(func, AppliedUndef) and len(func.args) == 1:
            msg = "If you really do want sol to be just %s, use Eq(%s, 0) " % \
                (sol, sol) + "instead."
        else:
            msg = ""
        SymPyDeprecationWarning(msg, feature="The order of the "
            "arguments sol and func to checkodesol()",
            useinstead="checkodesol(ode, sol, func)", issue=3384,
        ).warn()
        sol, func = func, sol
    elif not (isinstance(func, AppliedUndef) and len(func.args) == 1):
        from sympy.utilities.misc import filldedent
        raise ValueError(filldedent('''
        func (or sol, during deprecation) must be a function
        of one variable. Got sol = %s, func = %s''' % (sol, func)))
    # ========== end of deprecation handling
    if is_sequence(sol, set):
        return type(sol)(map(lambda i: checkodesol(ode, i, order=order,
            solve_for_func=solve_for_func), sol))

    if not isinstance(sol, Equality):
        sol = Eq(func, sol)
    x = func.args[0]
    s = True
    testnum = 0
    if order == 'auto':
        order = ode_order(ode, func)
    if solve_for_func and not (sol.lhs == func and not sol.rhs.has(func)) and not \
            (sol.rhs == func and not sol.lhs.has(func)):
        try:
            solved = solve(sol, func)
            if not solved:
                raise NotImplementedError
        except NotImplementedError:
            pass
        else:
            if len(solved) == 1:
                result = checkodesol(ode, Eq(func, solved[0]),
                    order=order, solve_for_func=False)
            else:
                result = checkodesol(ode, [Eq(func, t) for t in solved],
                order=order, solve_for_func=False)

            return result

    while s:
        if testnum == 0:
            # First pass, try substituting a solved solution directly into the ode
            # This has the highest chance of succeeding.
            ode_diff = ode.lhs - ode.rhs

            if sol.lhs == func:
                s = sub_func_doit(ode_diff, func, sol.rhs)
            elif sol.rhs == func:
                s = sub_func_doit(ode_diff, func, sol.lhs)
            else:
                testnum += 1
                continue
            ss = simplify(s)
            if ss:
                # with the new numer_denom in power.py, if we do a simple
                # expansion then testnum == 0 verifies all solutions.
                s = ss.expand()
            else:
                s = 0
            testnum += 1
        elif testnum == 1:
            # Second pass. If we cannot substitute f, try seeing if the nth
            # derivative is equal, this will only work for odes that are exact,
            # by definition.
            s = simplify(trigsimp(diff(sol.lhs, x, order) - diff(sol.rhs, x, order)) -
                trigsimp(ode.lhs) + trigsimp(ode.rhs))
#            s2 = simplify(diff(sol.lhs, x, order) - diff(sol.rhs, x, order) - \
#                ode.lhs + ode.rhs)
            testnum += 1
        elif testnum == 2:
            # Third pass. Try solving for df/dx and substituting that into the ode.
            # Thanks to Chris Smith for suggesting this method.  Many of the
            # comments below are his too.
            # The method:
            # - Take each of 1..n derivatives of the solution.
            # - Solve each nth derivative for d^(n)f/dx^(n)
            #   (the differential of that order)
            # - Back substitute into the ode in decreasing order
            #   (i.e., n, n-1, ...)
            # - Check the result for zero equivalence
            if sol.lhs == func and not sol.rhs.has(func):
                diffsols = {0: sol.rhs}
            elif sol.rhs == func and not sol.lhs.has(func):
                diffsols = {0: sol.lhs}
            else:
                diffsols = {}
            sol = sol.lhs - sol.rhs
            for i in range(1, order + 1):
                # Differentiation is a linear operator, so there should always
                # be 1 solution. Nonetheless, we test just to make sure.
                # We only need to solve once.  After that, we will automatically
                # have the solution to the differential in the order we want.
                if i == 1:
                    ds = sol.diff(x)
                    try:
                        sdf = solve(ds, func.diff(x, i))
                        if not sdf:
                            raise NotImplementedError
                    except NotImplementedError:
                        testnum += 1
                        break
                    else:
                        diffsols[i] = sdf[0]
                else:
                    # This is what the solution says df/dx should be.
                    diffsols[i] = diffsols[i - 1].diff(x)

            # Make sure the above didn't fail.
            if testnum > 2:
                continue
            else:
                # Substitute it into ode to check for self consistency.
                lhs, rhs = ode.lhs, ode.rhs
                for i in range(order, -1, -1):
                    if i == 0 and 0 not in diffsols:
                        # We can only substitute f(x) if the solution was
                        # solved for f(x).
                        break
                    lhs = sub_func_doit(lhs, func.diff(x, i), diffsols[i])
                    rhs = sub_func_doit(rhs, func.diff(x, i), diffsols[i])
                    ode_or_bool = Eq(lhs, rhs)
                    ode_or_bool = simplify(ode_or_bool)

                    if isinstance(ode_or_bool, bool):
                        if ode_or_bool:
                            lhs = rhs = S.Zero
                    else:
                        lhs = ode_or_bool.lhs
                        rhs = ode_or_bool.rhs
                # No sense in overworking simplify--just prove the numerator goes to zero
                s = simplify(trigsimp((lhs - rhs).as_numer_denom()[0]))
                testnum += 1
        else:
            break

    if not s:
        return (True, s)
    elif s is True:  # The code above never was able to change s
        raise NotImplementedError("Unable to test if " + str(sol) +
            " is a solution to " + str(ode) + ".")
    else:
        return (False, s)


def ode_sol_simplicity(sol, func, trysolving=True):
    """
    Returns an extended integer representing how simple a solution to an
    ODE is.

    The following things are considered, in order from most simple to
    least:
    - sol is solved for func.
    - sol is not solved for func, but can be if passed to solve (e.g.,
    a solution returned by dsolve(ode, func, simplify=False)
    - If sol is not solved for func, then base the result on the length
    of sol, as computed by len(str(sol)).
    - If sol has any unevaluated Integrals, this will automatically be
    considered less simple than any of the above.

    This function returns an integer such that if solution A is simpler
    than solution B by above metric, then ode_sol_simplicity(sola, func)
    < ode_sol_simplicity(solb, func).

    Currently, the following are the numbers returned, but if the
    heuristic is ever improved, this may change.  Only the ordering is
    guaranteed.

    sol solved for func                        -2
    sol not solved for func but can be         -1
    sol is not solved or solvable for func     len(str(sol))
    sol contains an Integral                   oo

    oo here means the SymPy infinity, which should compare greater than
    any integer.

    If you already know solve() cannot solve sol, you can use
    trysolving=False to skip that step, which is the only potentially
    slow step.  For example, dsolve with the simplify=False flag should
    do this.

    If sol is a list of solutions, if the worst solution in the list
    returns oo it returns that, otherwise it returns len(str(sol)), that
    is, the length of the string representation of the whole list.

    Examples
    ========

    This function is designed to be passed to min as the key argument,
    such as min(listofsolutions, key=lambda i: ode_sol_simplicity(i, f(x))).

    >>> from sympy import symbols, Function, Eq, tan, cos, sqrt, Integral
    >>> from sympy.solvers.ode import ode_sol_simplicity
    >>> x, C1, C2 = symbols('x, C1, C2')
    >>> f = Function('f')

    >>> ode_sol_simplicity(Eq(f(x), C1*x**2), f(x))
    -2
    >>> ode_sol_simplicity(Eq(x**2 + f(x), C1), f(x))
    -1
    >>> ode_sol_simplicity(Eq(f(x), C1*Integral(2*x, x)), f(x))
    oo
    >>> eq1 = Eq(f(x)/tan(f(x)/(2*x)), C1)
    >>> eq2 = Eq(f(x)/tan(f(x)/(2*x) + f(x)), C2)
    >>> [ode_sol_simplicity(eq, f(x)) for eq in [eq1, eq2]]
    [26, 33]
    >>> min([eq1, eq2], key=lambda i: ode_sol_simplicity(i, f(x)))
    f(x)/tan(f(x)/(2*x)) == C1

    """
    #TODO: write examples

    # See the docstring for the coercion rules.  We check easier (faster)
    # things here first, to save time.

    if iterable(sol):
        # See if there are Integrals
        for i in sol:
            if ode_sol_simplicity(i, func, trysolving=trysolving) == oo:
                return oo

        return len(str(sol))

    if sol.has(C.Integral):
        return oo

    # Next, try to solve for func.  This code will change slightly when RootOf
    # is implemented in solve().  Probably a RootOf solution should fall somewhere
    # between a normal solution and an unsolvable expression.

    # First, see if they are already solved
    if sol.lhs == func and not sol.rhs.has(func) or \
            sol.rhs == func and not sol.lhs.has(func):
        return -2
    # We are not so lucky, try solving manually
    if trysolving:
        try:
            sols = solve(sol, func)
            if not sols:
                raise NotImplementedError
        except NotImplementedError:
            pass
        else:
            return -1

    # Finally, a naive computation based on the length of the string version
    # of the expression.  This may favor combined fractions because they
    # will not have duplicate denominators, and may slightly favor expressions
    # with fewer additions and subtractions, as those are separated by spaces
    # by the printer.

    # Additional ideas for simplicity heuristics are welcome, like maybe
    # checking if a equation has a larger domain, or if constantsimp has
    # introduced arbitrary constants numbered higher than the order of a
    # given ode that sol is a solution of.
    return len(str(sol))


@vectorize(0)
def constantsimp(expr, independentsymbol, endnumber, startnumber=1,
                 symbolname='C'):
    """
    Simplifies an expression with arbitrary constants in it.

    This function is written specifically to work with dsolve(), and is
    not intended for general use.

    Simplification is done by "absorbing" the arbitrary constants in to
    other arbitrary constants, numbers, and symbols that they are not
    independent of.

    The symbols must all have the same name with numbers after it, for
    example, C1, C2, C3.  The symbolname here would be 'C', the
    startnumber would be 1, and the end number would be 3.  If the
    arbitrary constants are independent of the variable x, then the
    independent symbol would be x.  There is no need to specify the
    dependent function, such as f(x), because it already has the
    independent symbol, x, in it.

    Because terms are "absorbed" into arbitrary constants and because
    constants are renumbered after simplifying, the arbitrary constants
    in expr are not necessarily equal to the ones of the same name in
    the returned result.

    If two or more arbitrary constants are added, multiplied, or raised
    to the power of each other, they are first absorbed together into a
    single arbitrary constant.  Then the new constant is combined into
    other terms if necessary.

    Absorption is done with limited assistance: terms of Adds are collected
    to try join constants and powers with exponents that are Adds are expanded
    so (C1*cos(x) + C2*cos(x))*exp(x) will simplify to C1*cos(x)*exp(x) and
    exp(C1 + x) will be simplified to C1*exp(x).

    Use constant_renumber() to renumber constants after simplification or else
    arbitrary numbers on constants may appear, e.g. C1 + C3*x.

    In rare cases, a single constant can be "simplified" into two
    constants.  Every differential equation solution should have as many
    arbitrary constants as the order of the differential equation.  The
    result here will be technically correct, but it may, for example,
    have C1 and C2 in an expression, when C1 is actually equal to C2.
    Use your discretion in such situations, and also take advantage of
    the ability to use hints in dsolve().

    Examples
    ========

    >>> from sympy import symbols
    >>> from sympy.solvers.ode import constantsimp
    >>> C1, C2, C3, x, y = symbols('C1,C2,C3,x,y')
    >>> constantsimp(2*C1*x, x, 3)
    C1*x
    >>> constantsimp(C1 + 2 + x + y, x, 3)
    C1 + x
    >>> constantsimp(C1*C2 + 2 + x + y + C3*x, x, 3)
    C1 + C3*x

    """
    # This function works recursively.  The idea is that, for Mul,
    # Add, Pow, and Function, if the class has a constant in it, then
    # we can simplify it, which we do by recursing down and
    # simplifying up.  Otherwise, we can skip that part of the
    # expression.

    constant_iter = numbered_symbols('C', start=startnumber)
    constantsymbols = [constant_iter.next() for t in range(startnumber,
                                          endnumber + 1)]
    constantsymbols_set = set(constantsymbols)
    x = independentsymbol
    if isinstance(expr, Equality):
        # For now, only treat the special case where one side of the equation
        # is a constant
        if expr.lhs in constantsymbols_set:
            return Eq(expr.lhs, constantsimp(expr.rhs + expr.lhs, x, endnumber,
            startnumber, symbolname) - expr.lhs)
            # this could break if expr.lhs is absorbed into another constant,
            # but for now, the only solutions that return Eq's with a constant
            # on one side are first order.  At any rate, it will still be
            # technically correct.  The expression will just have too many
            # constants in it
        elif expr.rhs in constantsymbols_set:
            return Eq(constantsimp(expr.lhs + expr.rhs, x, endnumber,
            startnumber, symbolname) - expr.rhs, expr.rhs)
        else:
            return Eq(constantsimp(expr.lhs, x, endnumber, startnumber,
                symbolname), constantsimp(expr.rhs, x, endnumber,
                startnumber, symbolname))

    if not expr.has(*constantsymbols):
        return expr
    else:
        # ================ pre-processing ================
        # collect terms to get constants together
        def _take(i):
            t = sorted([s for s in i.atoms(Symbol) if s in constantsymbols])
            if not t:
                return i
            return t[0]

        if not (expr.has(x) and x in expr.free_symbols):
            return constantsymbols[0]
        new_expr = terms_gcd(expr, clear=False, deep=True)
        if new_expr.is_Mul:
            # don't let C1*exp(x) + C2*exp(2*x) become exp(x)*(C1 + C2*exp(x))
            infac = False
            asfac = False
            for m in new_expr.args:
                if m.func is exp:
                    asfac = True
                elif m.is_Add:
                    infac = any(fi.func is exp for t in m.args for fi in Mul.make_args(t))
                if asfac and infac:
                    new_expr = expr
                    break
        expr = new_expr
        # don't allow a number to be factored out of an expression
        # that has no denominator
        if expr.is_Mul:
            h, t = expr.as_coeff_Mul()
            if h != 1 and (t.is_Add or denom(t) == 1):
                args = list(Mul.make_args(t))
                for i, a in enumerate(args):
                    if a.is_Add:
                        args[i] = h*a
                        expr = Mul._from_args(args)
                        break
            # let numbers absorb into constants of an Add, perhaps
            # in the base of a power, if all its terms have a constant
            # symbol in them, e.g. sqrt(2)*(C1 + C2*x) -> C1 + C2*x
            if expr.is_Mul:
                d = sift(expr.args, lambda m: m.is_number is True)
                num = d[True]
                other = d[False]
                con_set = set(constantsymbols)
                if num:
                    for o in other:
                        b, e = o.as_base_exp()
                        if b.is_Add and \
                            all(a.args_cnc(cset=True, warn=False)[0] &
                        con_set for a in b.args):
                            expr = sign(Mul(*num))*Mul._from_args(other)
                            break
        if expr.is_Mul:  # check again that it's still a Mul
            i, d = expr.as_independent(x, strict=True)
            newi = _take(i)
            if newi != i:
                expr = newi*d
        elif expr.is_Add:
            i, d = expr.as_independent(x, strict=True)
            expr = _take(i) + d
            if expr.is_Add:
                terms = {}
                for ai in expr.args:
                    i, d = ai.as_independent(x, strict=True, as_Add=False)
                    terms.setdefault(d, []).append(i)
                expr = Add(*[k*Add(*v) for k, v in terms.items()])
        # handle powers like exp(C0 + g(x)) -> C0*exp(g(x))
        pows = [p for p in expr.atoms(C.Function, C.Pow) if
                (p.is_Pow or p.func is exp) and
                p.exp.is_Add and
                p.exp.as_independent(x, strict=True)[1]]
        if pows:
            reps = []
            for p in pows:
                b, e = p.as_base_exp()
                ei, ed = e.as_independent(x, strict=True)
                e = _take(ei)
                if e != ei or e in constantsymbols:
                    reps.append((p, e*b**ed))
            expr = expr.subs(reps)
            # a C1*C2 may have been introduced and the code below won't
            # handle that so handle it now: once to handle the C1*C2
            # and once to handle any C0*f(x) + C0*f(x)
            for _ in range(2):
                muls = [m for m in expr.atoms(Mul) if m.has(*constantsymbols)]
                reps = []
                for m in muls:
                    i, d = m.as_independent(x, strict=True)
                    newi = _take(i)
                    if newi != i:
                        reps.append((m, _take(i)*d))
                expr = expr.subs(reps)
        # ================ end of pre-processing ================
        newargs = []
        hasconst = False
        isPowExp = False
        reeval = False
        for i in expr.args:
            if i not in constantsymbols:
                newargs.append(i)
            else:
                newconst = i
                hasconst = True
                if expr.is_Pow and i == expr.exp:
                    isPowExp = True

        for i in range(len(newargs)):
            isimp = constantsimp(newargs[i], x, endnumber, startnumber,
            symbolname)
            if isimp in constantsymbols:
                reeval = True
                hasconst = True
                newconst = isimp
                if expr.is_Pow and i == 1:
                    isPowExp = True
            newargs[i] = isimp
        if hasconst:
            newargs = [i for i in newargs if i.has(x)]
            if isPowExp:
                newargs = newargs + [newconst]  # Order matters in this case
            else:
                newargs = [newconst] + newargs
        if expr.is_Pow and len(newargs) == 1:
            newargs.append(S.One)
        if expr.is_Function:
            if (len(newargs) == 0 or hasconst and len(newargs) == 1):
                return newconst
            else:
                newfuncargs = [constantsimp(t, x, endnumber, startnumber,
                symbolname) for t in expr.args]
                return expr.func(*newfuncargs)
        else:
            newexpr = expr.func(*newargs)
            if reeval:
                return constantsimp(newexpr, x, endnumber, startnumber,
                symbolname)
            else:
                return newexpr


def constant_renumber(expr, symbolname, startnumber, endnumber):
    """
    Renumber arbitrary constants in expr to have numbers 1 through N
    where N is ``endnumber`` - ``startnumber`` + 1 at most.

    This is a simple function that goes through and renumbers any Symbol
    with a name in the form symbolname + num where num is in the range
    from startnumber to endnumber.

    Symbols are renumbered based on ``.sort_key()``, so they should be
    numbered roughly in the order that they appear in the final, printed
    expression.  Note that this ordering is based in part on hashes, so
    it can produce different results on different machines.

    The structure of this function is very similar to that of
    constantsimp().

    Examples
    ========

    >>> from sympy import symbols, Eq, pprint
    >>> from sympy.solvers.ode import constant_renumber
    >>> x, C0, C1, C2, C3, C4 = symbols('x,C:5')

    Only constants in the given range (inclusive) are renumbered;
    the renumbering always starts from 1:

    >>> constant_renumber(C1 + C3 + C4, 'C', 1, 3)
    C1 + C2 + C4
    >>> constant_renumber(C0 + C1 + C3 + C4, 'C', 2, 4)
    C0 + 2*C1 + C2
    >>> constant_renumber(C0 + 2*C1 + C2, 'C', 0, 1)
    C1 + 3*C2
    >>> pprint(C2 + C1*x + C3*x**2)
                    2
    C1*x + C2 + C3*x
    >>> pprint(constant_renumber(C2 + C1*x + C3*x**2, 'C', 1, 3))
                    2
    C1 + C2*x + C3*x

    """
    if type(expr) in (set, list, tuple):
        return type(
            expr)(map(lambda i: constant_renumber(i, symbolname=symbolname,
            startnumber=startnumber, endnumber=endnumber), expr))
    global newstartnumber
    newstartnumber = 1

    def _constant_renumber(expr, symbolname, startnumber, endnumber):
        """
        We need to have an internal recursive function so that
        newstartnumber maintains its values throughout recursive calls.

        """
        constantsymbols = [Symbol(
            symbolname + "%d" % t) for t in range(startnumber,
        endnumber + 1)]
        global newstartnumber

        if isinstance(expr, Equality):
            return Eq(
                _constant_renumber(
                    expr.lhs, symbolname, startnumber, endnumber),
                _constant_renumber(expr.rhs, symbolname, startnumber, endnumber))

        if type(expr) not in (Mul, Add, Pow) and not expr.is_Function and \
                not expr.has(*constantsymbols):
            # Base case, as above.  We better hope there aren't constants inside
            # of some other class, because they won't be renumbered.
            return expr
        elif expr in constantsymbols:
            # Renumbering happens here
            newconst = Symbol(symbolname + str(newstartnumber))
            newstartnumber += 1
            return newconst
        else:
            if expr.is_Function or expr.is_Pow:
                return expr.func(
                    *[_constant_renumber(x, symbolname, startnumber,
                endnumber) for x in expr.args])
            else:
                sortedargs = list(expr.args)
                # make a mapping to send all constantsymbols to S.One and use
                # that to make sure that term ordering is not dependent on
                # the indexed value of C
                C_1 = [(ci, S.One) for ci in constantsymbols]
                sortedargs.sort(
                    key=lambda arg: default_sort_key(arg.subs(C_1)))
                return expr.func(
                    *[_constant_renumber(x, symbolname, startnumber,
                    endnumber) for x in sortedargs])

    return _constant_renumber(expr, symbolname, startnumber, endnumber)


def _handle_Integral(expr, func, order, hint):
    """
    Converts a solution with Integrals in it into an actual solution.

    For most hints, this simply runs expr.doit()

    """
    x = func.args[0]
    f = func.func
    if hint == "1st_exact":
        global exactvars
        x0 = exactvars['x0']
        y0 = exactvars['y0']
        y = exactvars['y']
        tmpsol = expr.lhs.doit()
        sol = 0
        assert tmpsol.is_Add
        for i in tmpsol.args:
            if not i.has(x0) and not i.has(y0):
                sol += i
        assert sol != 0
        sol = Eq(sol.subs(y, f(x)), expr.rhs)  # expr.rhs == C1
        del exactvars
    elif hint == "1st_exact_Integral":
        # FIXME: We still need to back substitute y
        # y = exactvars['y']
        # sol = expr.subs(y, f(x))
        # For now, we are going to have to return an expression with f(x) replaced
        # with y.  Substituting results in the y's in the second integral
        # becoming f(x), which prevents the integral from being evaluatable.
        # For example, Integral(cos(f(x)), (x, x0, x)).  If there were a way to
        # do inert substitution, that could maybe be used here instead.
        del exactvars
        sol = expr
    elif hint == "nth_linear_constant_coeff_homogeneous":
        sol = expr
    elif not hint.endswith("_Integral"):
        sol = expr.doit()
    else:
        sol = expr
    return sol


def ode_order(expr, func):
    """
    Returns the order of a given ODE with respect to func.

    This function is implemented recursively.

    Examples
    ========

    >>> from sympy import Function, ode_order
    >>> from sympy.abc import x
    >>> f, g = map(Function, ['f', 'g'])
    >>> ode_order(f(x).diff(x, 2) + f(x).diff(x)**2 +
    ... f(x).diff(x), f(x))
    2
    >>> ode_order(f(x).diff(x, 2) + g(x).diff(x, 3), f(x))
    2
    >>> ode_order(f(x).diff(x, 2) + g(x).diff(x, 3), g(x))
    3

    """
    a = Wild('a', exclude=[func])
    if expr.match(a):
        return 0

    if isinstance(expr, Derivative):
        if expr.args[0] == func:
            return len(expr.variables)
        else:
            order = 0
            for arg in expr.args[0].args:
                order = max(order, ode_order(arg, func) + len(expr.variables))
            return order
    else:
        order = 0
        for arg in expr.args:
            order = max(order, ode_order(arg, func))
        return order


# FIXME: replace the general solution in the docstring with
# dsolve(equation, hint='1st_exact_Integral').  You will need to be able
# to have assumptions on P and Q that dP/dy = dQ/dx.
def ode_1st_exact(eq, func, order, match):
    r"""
    Solves 1st order exact ordinary differential equations.

    A 1st order differential equation is called exact if it is the total
    differential of a function. That is, the differential equation
    P(x, y)dx + Q(x, y)dy = 0 is exact if there is some function F(x, y)
    such that P(x, y) = dF/dx and Q(x, y) = dF/dy (d here refers to the
    partial derivative).  It can be shown that a necessary and
    sufficient condition for a first order ODE to be exact is that
    dP/dy = dQ/dx.  Then, the solution will be as given below::

        >>> from sympy import Function, Eq, Integral, symbols, pprint
        >>> x, y, t, x0, y0, C1= symbols('x,y,t,x0,y0,C1')
        >>> P, Q, F= map(Function, ['P', 'Q', 'F'])
        >>> pprint(Eq(Eq(F(x, y), Integral(P(t, y), (t, x0, x)) +
        ... Integral(Q(x0, t), (t, y0, y))), C1))
                    x                y
                    /                /
                   |                |
        F(x, y) =  |  P(t, y) dt +  |  Q(x0, t) dt = C1
                   |                |
                  /                /
                  x0               y0

    Where the first partials of P and Q exist and are continuous in a
    simply connected region.

    A note: SymPy currently has no way to represent inert substitution on
    an expression, so the hint '1st_exact_Integral' will return an integral
    with dy.  This is supposed to represent the function that you are
    solving for.

    Examples
    ========

    >>> from sympy import Function, dsolve, cos, sin
    >>> from sympy.abc import x
    >>> f = Function('f')
    >>> dsolve(cos(f(x)) - (x*sin(f(x)) - f(x)**2)*f(x).diff(x),
    ... f(x), hint='1st_exact')
    x*cos(f(x)) + f(x)**3/3 == C1

    References
    ==========

    - http://en.wikipedia.org/wiki/Exact_differential_equation
    - M. Tenenbaum & H. Pollard, "Ordinary Differential Equations",
      Dover 1963, pp. 73

    # indirect doctest

    """
    x = func.args[0]
    f = func.func
    r = match  # d+e*diff(f(x),x)
    C1 = Symbol('C1')
    x0 = Dummy('x0')
    y0 = Dummy('y0')
    global exactvars  # This is the only way to pass these dummy variables to
    # _handle_Integral
    exactvars = {'y0': y0, 'x0': x0, 'y': r['y']}
    # If we ever get a Constant class, x0 and y0 should be constants, I think
    sol = C.Integral(r[r['e']].subs(
        x, x0), (r['y'], y0, f(x))) + C.Integral(r[r['d']], (x, x0, x))
    return Eq(sol, C1)


def ode_1st_homogeneous_coeff_best(eq, func, order, match):
    r"""
    Returns the best solution to an ODE from the two hints
    '1st_homogeneous_coeff_subs_dep_div_indep' and
    '1st_homogeneous_coeff_subs_indep_div_dep'.

    This is as determined by ode_sol_simplicity().

    See the ode_1st_homogeneous_coeff_subs_indep_div_dep() and
    ode_1st_homogeneous_coeff_subs_dep_div_indep() docstrings for more
    information on these hints.  Note that there is no
    '1st_homogeneous_coeff_best_Integral' hint.

    Examples
    ========

    >>> from sympy import Function, dsolve, pprint
    >>> from sympy.abc import x
    >>> f = Function('f')
    >>> pprint(dsolve(2*x*f(x) + (x**2 + f(x)**2)*f(x).diff(x), f(x),
    ... hint='1st_homogeneous_coeff_best', simplify=False))
                   /    2    \
                   | 3*x     |
                log|----- + 1|
                   | 2       |
       /f(x)\      \f (x)    /
    log|----| + -------------- = 0
       \ C1 /         3

    References
    ==========

    - http://en.wikipedia.org/wiki/Homogeneous_differential_equation
    - M. Tenenbaum & H. Pollard, "Ordinary Differential Equations",
      Dover 1963, pp. 59

    # indirect doctest

    """
    # There are two substitutions that solve the equation, u1=y/x and u2=x/y
    # They produce different integrals, so try them both and see which
    # one is easier.
    sol1 = ode_1st_homogeneous_coeff_subs_indep_div_dep(eq,
    func, order, match)
    sol2 = ode_1st_homogeneous_coeff_subs_dep_div_indep(eq,
    func, order, match)
    simplify = match.get('simplify', True)
    if simplify:
        sol1 = odesimp(
            sol1, func, order, "1st_homogeneous_coeff_subs_indep_div_dep")
        sol2 = odesimp(
            sol2, func, order, "1st_homogeneous_coeff_subs_dep_div_indep")
    return min([sol1, sol2], key=lambda x: ode_sol_simplicity(x, func,
        trysolving=not simplify))


def ode_1st_homogeneous_coeff_subs_dep_div_indep(eq, func, order, match):
    r"""
    Solves a 1st order differential equation with homogeneous coefficients
    using the substitution
    u1 = <dependent variable>/<independent variable>.

    This is a differential equation P(x, y) + Q(x, y)dy/dx = 0, that P
    and Q are homogeneous of the same order.  A function F(x, y) is
    homogeneous of order n if F(xt, yt) = t**n*F(x, y).  Equivalently,
    F(x, y) can be rewritten as G(y/x) or H(x/y).  See also the
    docstring of homogeneous_order().

    If the coefficients P and Q in the differential equation above are
    homogeneous functions of the same order, then it can be shown that
    the substitution y = u1*x (u1 = y/x) will turn the differential
    equation into an equation separable in the variables x and u.  If
    h(u1) is the function that results from making the substitution
    u1 = f(x)/x on P(x, f(x)) and g(u2) is the function that results
    from the substitution on Q(x, f(x)) in the differential equation
    P(x, f(x)) + Q(x, f(x))*diff(f(x), x) = 0, then the general solution
    is::

        >>> from sympy import Function, dsolve, pprint
        >>> from sympy.abc import x
        >>> f, g, h = map(Function, ['f', 'g', 'h'])
        >>> genform = g(f(x)/x) + h(f(x)/x)*f(x).diff(x)
        >>> pprint(genform)
         /f(x)\    /f(x)\ d
        g|----| + h|----|*--(f(x))
         \ x  /    \ x  / dx
        >>> pprint(dsolve(genform, f(x),
        ... hint='1st_homogeneous_coeff_subs_dep_div_indep_Integral'))
                     f(x)
                     ----
                      x
                       /
                      |
                      |       -h(u1)
        log(C1*x) -   |  ---------------- d(u1) = 0
                      |  u1*h(u1) + g(u1)
                      |
                     /

    Where u1*h(u1) + g(u1) != 0 and x != 0.

    See also the docstrings of ode_1st_homogeneous_coeff_best() and
    ode_1st_homogeneous_coeff_subs_indep_div_dep().

    Examples
    ========

    >>> from sympy import Function, dsolve
    >>> from sympy.abc import x
    >>> f = Function('f')
    >>> pprint(dsolve(2*x*f(x) + (x**2 + f(x)**2)*f(x).diff(x), f(x),
    ... hint='1st_homogeneous_coeff_subs_dep_div_indep', simplify=False))
                                 /     2   \
                                 |    f (x)|
                     /f(x)\   log|3 + -----|
                  log|----|      |       2 |
           /x \      \ x  /      \      x  /
        log|--| + --------- + -------------- = 0
           \C1/       3             3

    References
    ==========

    - http://en.wikipedia.org/wiki/Homogeneous_differential_equation
    - M. Tenenbaum & H. Pollard, "Ordinary Differential Equations",
      Dover 1963, pp. 59

    # indirect doctest

    """
    x = func.args[0]
    f = func.func
    u1 = Dummy('u1')  # u1 == f(x)/x
    r = match  # d+e*diff(f(x),x)
    C1 = Symbol('C1')
    int = C.Integral(
        (-r[r['e']]/(r[r['d']] + u1*r[r['e']])).subs({x: 1, r['y']: u1}),
        (u1, None, f(x)/x))
    sol = logcombine(Eq(log(x), int + log(C1)), force=True)
    return sol


def ode_1st_homogeneous_coeff_subs_indep_div_dep(eq, func, order, match):
    r"""
    Solves a 1st order differential equation with homogeneous coefficients
    using the substitution
    u2 = <independent variable>/<dependent variable>.

    This is a differential equation P(x, y) + Q(x, y)dy/dx = 0, that P
    and Q are homogeneous of the same order.  A function F(x, y) is
    homogeneous of order n if F(xt, yt) = t**n*F(x, y).  Equivalently,
    F(x, y) can be rewritten as G(y/x) or H(x/y).  See also the
    docstring of homogeneous_order().

    If the coefficients P and Q in the differential equation above are
    homogeneous functions of the same order, then it can be shown that
    the substitution x = u2*y (u2 = x/y) will turn the differential
    equation into an equation separable in the variables y and u2.  If
    h(u2) is the function that results from making the substitution
    u2 = x/f(x) on P(x, f(x)) and g(u2) is the function that results
    from the substitution on Q(x, f(x)) in the differential equation
    P(x, f(x)) + Q(x, f(x))*diff(f(x), x) = 0, then the general solution
    is:

    >>> from sympy import Function, dsolve, pprint
    >>> from sympy.abc import x
    >>> f, g, h = map(Function, ['f', 'g', 'h'])
    >>> genform = g(x/f(x)) + h(x/f(x))*f(x).diff(x)
    >>> pprint(genform)
     / x  \    / x  \ d
    g|----| + h|----|*--(f(x))
     \f(x)/    \f(x)/ dx
    >>> pprint(dsolve(genform, f(x),
    ... hint='1st_homogeneous_coeff_subs_indep_div_dep_Integral'))
                 x
                ----
                f(x)
                  /
                 |
                 |        g(u2)
                 |  ----------------- d(u2)
                 |  -u2*g(u2) - h(u2)
                 |
                /
    <BLANKLINE>
    f(x) = C1*e

    Where u2*g(u2) + h(u2) != 0 and f(x) != 0.

    See also the docstrings of ode_1st_homogeneous_coeff_best() and
    ode_1st_homogeneous_coeff_subs_dep_div_indep().

    Examples
    ========

    >>> from sympy import Function, pprint
    >>> from sympy.abc import x
    >>> f = Function('f')
    >>> pprint(dsolve(2*x*f(x) + (x**2 + f(x)**2)*f(x).diff(x), f(x),
    ... hint='1st_homogeneous_coeff_subs_indep_div_dep'))
          ___________
         /     2
        /   3*x
       /   ----- + 1 *f(x) = C1
    3 /     2
    \/     f (x)

    References
    ==========

    - http://en.wikipedia.org/wiki/Homogeneous_differential_equation
    - M. Tenenbaum & H. Pollard, "Ordinary Differential Equations",
      Dover 1963, pp. 59

    # indirect doctest

    """
    x = func.args[0]
    f = func.func
    u2 = Dummy('u2')  # u2 == x/f(x)
    r = match  # d+e*diff(f(x),x)
    C1 = Symbol('C1')
    int = C.Integral(
        simplify(
            (-r[r['d']]/(r[r['e']] + u2*r[r['d']])).subs({x: u2, r['y']: 1})),
        (u2, None, x/f(x)))
    sol = logcombine(Eq(log(f(x)), int + log(C1)), force=True)
    return sol

# XXX: Should this function maybe go somewhere else?


def homogeneous_order(eq, *symbols):
    """
    Returns the order n if g is homogeneous and None if it is not
    homogeneous.

    Determines if a function is homogeneous and if so of what order.
    A function f(x,y,...) is homogeneous of order n if
    f(t*x,t*y,t*...) == t**n*f(x,y,...).

    If the function is of two variables, F(x, y), then f being
    homogeneous of any order is equivalent to being able to rewrite
    F(x, y) as G(x/y) or H(y/x).  This fact is used to solve 1st order
    ordinary differential equations whose coefficients are homogeneous
    of the same order (see the docstrings of
    ode.ode_1st_homogeneous_coeff_subs_indep_div_dep() and
    ode.ode_1st_homogeneous_coeff_subs_indep_div_dep()

    Symbols can be functions, but every argument of the function must be
    a symbol, and the arguments of the function that appear in the
    expression must match those given in the list of symbols.  If a
    declared function appears with different arguments than given in the
    list of symbols, None is returned.

    Examples
    ========

    >>> from sympy import Function, homogeneous_order, sqrt
    >>> from sympy.abc import x, y
    >>> f = Function('f')
    >>> homogeneous_order(f(x), f(x)) is None
    True
    >>> homogeneous_order(f(x,y), f(y, x), x, y) is None
    True
    >>> homogeneous_order(f(x), f(x), x)
    1
    >>> homogeneous_order(x**2*f(x)/sqrt(x**2+f(x)**2), x, f(x))
    2
    >>> homogeneous_order(x**2+f(x), x, f(x)) is None
    True

    """
    from sympy.simplify.simplify import separatevars

    if not symbols:
        raise ValueError("homogeneous_order: no symbols were given.")
    symset = set(symbols)
    eq = sympify(eq)

    # The following are not supported
    if eq.has(Order, Derivative):
        return None

    # These are all constants
    if (eq.is_Number or
        eq.is_NumberSymbol or
        eq.is_number
            ):
        return S.Zero

    # Replace all functions with dummy variables
    dum = numbered_symbols(prefix='d', cls=Dummy)
    newsyms = set()
    for i in [j for j in symset if getattr(j, 'is_Function')]:
        iargs = set(i.args)
        if iargs.difference(symset):
            return None
        else:
            dummyvar = dum.next()
            eq = eq.subs(i, dummyvar)
            symset.remove(i)
            newsyms.add(dummyvar)
    symset.update(newsyms)

    if not eq.free_symbols & symset:
        return None

    # make the replacement of x with x*t and see if t can be factored out
    t = Dummy('t', positive=True)  # It is sufficient that t > 0
    eqs = separatevars(eq.subs([(i, t*i) for i in symset]), [t], dict=True)[t]
    if eqs is S.One:
        return S.Zero  # there was no term with only t
    i, d = eqs.as_independent(t, as_Add=False)
    b, e = d.as_base_exp()
    if b == t:
        return e


def ode_1st_linear(eq, func, order, match):
    r"""
    Solves 1st order linear differential equations.

    These are differential equations of the form dy/dx _ P(x)*y = Q(x).
    These kinds of differential equations can be solved in a general
    way.  The integrating factor exp(Integral(P(x), x)) will turn the
    equation into a separable equation.  The general solution is::

        >>> from sympy import Function, dsolve, Eq, pprint, diff, sin
        >>> from sympy.abc import x
        >>> f, P, Q = map(Function, ['f', 'P', 'Q'])
        >>> genform = Eq(f(x).diff(x) + P(x)*f(x), Q(x))
        >>> pprint(genform)
                    d
        P(x)*f(x) + --(f(x)) = Q(x)
                    dx
        >>> pprint(dsolve(genform, f(x), hint='1st_linear_Integral'))
               /       /                   \
               |      |                    |
               |      |         /          |     /
               |      |        |           |    |
               |      |        | P(x) dx   |  - | P(x) dx
               |      |        |           |    |
               |      |       /            |   /
        f(x) = |C1 +  | Q(x)*e           dx|*e
               |      |                    |
               \     /                     /


    Examples
    ========

    >>> f = Function('f')
    >>> pprint(dsolve(Eq(x*diff(f(x), x) - f(x), x**2*sin(x)),
    ... f(x), '1st_linear'))
    f(x) = x*(C1 - cos(x))

    References
    ==========

    - http://en.wikipedia.org/wiki/Linear_differential_equation#First_order_equation
    - M. Tenenbaum & H. Pollard, "Ordinary Differential Equations",
      Dover 1963, pp. 92

    # indirect doctest

    """
    x = func.args[0]
    f = func.func
    r = match  # a*diff(f(x),x) + b*f(x) + c
    C1 = Symbol('C1')
    t = exp(C.Integral(r[r['b']]/r[r['a']], x))
    tt = C.Integral(t*(-r[r['c']]/r[r['a']]), x)
    return Eq(f(x), (tt + C1)/t)


def ode_Bernoulli(eq, func, order, match):
    r"""
    Solves Bernoulli differential equations.

    These are equations of the form dy/dx + P(x)*y = Q(x)*y**n, n != 1.
    The substitution w = 1/y**(1-n) will transform an equation of this
    form into one that is linear (see the docstring of
    ode_1st_linear()).  The general solution is::

        >>> from sympy import Function, dsolve, Eq, pprint
        >>> from sympy.abc import x, n
        >>> f, P, Q = map(Function, ['f', 'P', 'Q'])
        >>> genform = Eq(f(x).diff(x) + P(x)*f(x), Q(x)*f(x)**n)
        >>> pprint(genform)
                    d                n
        P(x)*f(x) + --(f(x)) = Q(x)*f (x)
                    dx
        >>> pprint(dsolve(genform, f(x), hint='Bernoulli_Integral')) #doctest: +SKIP
                                                                                       1
                                                                                      ----
                                                                                     1 - n
               //                /                            \                     \
               ||               |                             |                     |
               ||               |                  /          |             /       |
               ||               |                 |           |            |        |
               ||               |        (1 - n)* | P(x) dx   |  (-1 + n)* | P(x) dx|
               ||               |                 |           |            |        |
               ||               |                /            |           /         |
        f(x) = ||C1 + (-1 + n)* | -Q(x)*e                   dx|*e                   |
               ||               |                             |                     |
               \\               /                            /                     /


    Note that when n = 1, then the equation is separable (see the
    docstring of ode_separable()).

    >>> pprint(dsolve(Eq(f(x).diff(x) + P(x)*f(x), Q(x)*f(x)), f(x),
    ... hint='separable_Integral'))
     f(x)
       /
      |                /
      |  1            |
      |  - dy = C1 +  | (-P(x) + Q(x)) dx
      |  y            |
      |              /
     /


    Examples
    ========

    >>> from sympy import Function, dsolve, Eq, pprint, log
    >>> from sympy.abc import x
    >>> f = Function('f')

    >>> pprint(dsolve(Eq(x*f(x).diff(x) + f(x), log(x)*f(x)**2),
    ... f(x), hint='Bernoulli'))
                    1
    f(x) = -------------------
             /     log(x)   1\
           x*|C1 + ------ + -|
             \       x      x/

    References
    ==========

    - http://en.wikipedia.org/wiki/Bernoulli_differential_equation
    - M. Tenenbaum & H. Pollard, "Ordinary Differential Equations",
      Dover 1963, pp. 95

    # indirect doctest

    """
    x = func.args[0]
    f = func.func
    r = match  # a*diff(f(x),x) + b*f(x) + c*f(x)**n, n != 1
    C1 = Symbol('C1')
    t = exp((1 - r[r['n']])*C.Integral(r[r['b']]/r[r['a']], x))
    tt = (r[r['n']] - 1)*C.Integral(t*r[r['c']]/r[r['a']], x)
    return Eq(f(x), ((tt + C1)/t)**(1/(1 - r[r['n']])))


def ode_Riccati_special_minus2(eq, func, order, match):
    r"""
    The general Riccati equation has the form dy/dx = f(x)*y**2 + g(x)*y + h(x).
    While it does not have a general solution [1], the "special" form,
    dy/dx = a*y**2 - b*x**c, does have solutions in many cases [2]. This routine
    returns a solution for a*dy/dx = b*y**2 + c*y/x + d/x**2 that is obtained by
    using a suitable change of variables to reduce it to the special form and is
    valid when neither a nor b are zero and either c or d is zero.

    >>> from sympy.abc import x, y, a, b, c, d
    >>> from sympy.solvers.ode import dsolve, checkodesol
    >>> from sympy import pprint, Function
    >>> f = Function('f')
    >>> y = f(x)
    >>> genform = a*y.diff(x) - (b*y**2 + c*y/x + d/x**2)
    >>> sol = dsolve(genform, y)
    >>> pprint(sol)
             /                                 /        __________________      \\
            |           __________________    |       /                2        ||
            |          /                2     |     \/  4*b*d - (a + c)  *log(x)||
           -|a + c - \/  4*b*d - (a + c)  *tan|C1 + ----------------------------||
            \                                 \                 2*a             //
    f(x) = -----------------------------------------------------------------------
                                            2*b*x

    >>> checkodesol(genform, sol, order=1)[0]
    True

    References
    ==========

    1. http://www.maplesoft.com/support/help/Maple/view.aspx?path=odeadvisor/Riccati
    2. http://eqworld.ipmnet.ru/en/solutions/ode/ode0106.pdf -
       http://eqworld.ipmnet.ru/en/solutions/ode/ode0123.pdf
    """

    x = func.args[0]
    f = func.func
    r = match  # a2*diff(f(x),x) + b2*f(x) + c2*f(x)/x + d2/x**2
    a2, b2, c2, d2 = [r[r[s]] for s in 'a2 b2 c2 d2'.split()]
    C1 = Symbol('C1')
    mu = sqrt(4*d2*b2 - (a2 - c2)**2)
    return Eq(f(x), (a2 - c2 - mu*tan(mu/(2*a2)*log(x) + C1))/(2*b2*x))


def ode_Liouville(eq, func, order, match):
    r"""
    Solves 2nd order Liouville differential equations.

    The general form of a Liouville ODE is
    d^2y/dx^2 + g(y)*(dy/dx)**2 + h(x)*dy/dx.  The general solution is:

        >>> from sympy import Function, dsolve, Eq, pprint, diff
        >>> from sympy.abc import x
        >>> f, g, h = map(Function, ['f', 'g', 'h'])
        >>> genform = Eq(diff(f(x),x,x) + g(f(x))*diff(f(x),x)**2 +
        ... h(x)*diff(f(x),x), 0)
        >>> pprint(genform)
                        2                    2
                d                d          d
        g(f(x))*--(f(x))  + h(x)*--(f(x)) + ---(f(x)) = 0
                dx               dx           2
                                            dx
        >>> pprint(dsolve(genform, f(x), hint='Liouville_Integral'))
                                          f(x)
                  /                     /
                 |                     |
                 |     /               |     /
                 |    |                |    |
                 |  - | h(x) dx        |    | g(y) dy
                 |    |                |    |
                 |   /                 |   /
        C1 + C2* | e            dx +   |  e           dy = 0
                 |                     |
                /                     /

    Examples
    ========

    >>> from sympy import Function, dsolve, Eq, pprint
    >>> from sympy.abc import x
    >>> f = Function('f')
    >>> pprint(dsolve(diff(f(x), x, x) + diff(f(x), x)**2/f(x) +
    ... diff(f(x), x)/x, f(x), hint='Liouville'))
               ________________           ________________
    [f(x) = -\/ C1 + C2*log(x) , f(x) = \/ C1 + C2*log(x) ]

    References
    ==========

    - Goldstein and Braun, "Advanced Methods for the Solution of
      Differential Equations", pp. 98
    - http://www.maplesoft.com/support/help/Maple/view.aspx?path=odeadvisor/Liouville

    # indirect doctest

    """
    # Liouville ODE f(x).diff(x, 2) + g(f(x))*(f(x).diff(x, 2))**2 + h(x)*f(x).diff(x)
    # See Goldstein and Braun, "Advanced Methods for the Solution of
    # Differential Equations", pg. 98, as well as
    # http://www.maplesoft.com/support/help/view.aspx?path=odeadvisor/Liouville
    x = func.args[0]
    f = func.func
    r = match  # f(x).diff(x, 2) + g*f(x).diff(x)**2 + h*f(x).diff(x)
    y = r['y']
    C1 = Symbol('C1')
    C2 = Symbol('C2')
    int = C.Integral(exp(C.Integral(r['g'], y)), (y, None, f(x)))
    sol = Eq(int + C1*C.Integral(exp(-C.Integral(r['h'], x)), x) + C2, 0)
    return sol


def _nth_linear_match(eq, func, order):
    """
    Matches a differential equation to the linear form:

    a_n(x)y^(n) + ... + a_1(x)y' + a_0(x)y + B(x) = 0

    Returns a dict of order:coeff terms, where order is the order of the
    derivative on each term, and coeff is the coefficient of that
    derivative.  The key -1 holds the function B(x). Returns None if
    the ode is not linear.  This function assumes that func has already
    been checked to be good.

    Examples
    ========

    >>> from sympy import Function, cos, sin
    >>> from sympy.abc import x
    >>> from sympy.solvers.ode import _nth_linear_match
    >>> f = Function('f')
    >>> _nth_linear_match(f(x).diff(x, 3) + 2*f(x).diff(x) +
    ... x*f(x).diff(x, 2) + cos(x)*f(x).diff(x) + x - f(x) -
    ... sin(x), f(x), 3)
    {-1: x - sin(x), 0: -1, 1: cos(x) + 2, 2: x, 3: 1}
    >>> _nth_linear_match(f(x).diff(x, 3) + 2*f(x).diff(x) +
    ... x*f(x).diff(x, 2) + cos(x)*f(x).diff(x) + x - f(x) -
    ... sin(f(x)), f(x), 3) == None
    True

    """
    x = func.args[0]
    one_x = set([x])
    terms = dict([(i, S.Zero) for i in range(-1, order + 1)])
    for i in Add.make_args(eq):
        if not i.has(func):
            terms[-1] += i
        else:
            c, f = i.as_independent(func)
            if not ((isinstance(f, Derivative) and set(f.variables) == one_x) or
                    f == func):
                return None
            else:
                terms[len(f.args[1:])] += c
    return terms

<<<<<<< HEAD
def ode_nth_linear_euler_eq_homogeneous(eq, func, order, match, returns='sol'):
    r"""
    Solves an nth order linear homogeneous variable-coefficient
    Cauchy-Euler equidimensional ordinary differential equation.

    This is an equation with form 0 = a0*f(x) + a1*x*f'(x) + a2*x**2*f"(x)...

    These equations can be solved in a general manner, by substituting
    solutions of the form f(x) = x**r, and deriving a characteristic
    equation for r.  When there are repeated roots, we include
    extra terms of the form Crk*ln(x)**k*x**r, where Cnk is an
    arbitrary integration constant, r is a root of the characteristic
    equation, and k ranges over the multiplicity of r.
    For


    TO DO.........

    roots of the characteristic equation a_n*m**n + a_(n-1)*m**(n-1) +
    ... + a1*m + a0 = 0.  The solution will then be the sum of
    Cn*x**i*exp(r*x) terms, for each where Cn is an arbitrary constant,
    r is a root of the characteristic equation and i is is one of each
    from 0 to the multiplicity of the root - 1 (for example, a root 3 of
    multiplicity 2 would create the terms C1*exp(3*x) + C2*x*exp(3*x)).
    The exponential is usually expanded for complex roots using Euler's
    equation exp(I*x) = cos(x) + I*sin(x).  Complex roots always come in
    conjugate pars in polynomials with real coefficients, so the two
    roots will be represented (after simplifying the constants) as
    exp(a*x)*(C1*cos(b*x) + C2*sin(b*x)).

    If SymPy cannot find exact roots to the characteristic equation, a
    RootOf instance will be return in its stead.

    >>> from sympy import Function, dsolve, Eq
    >>> from sympy.abc import x
    >>> f = Function('f')
    >>> dsolve(4*x**2*f(x).diff(x, 2) + f(x), f(x),
    ... hint='nth_linear_euler_eq_homogeneous')
    ... # doctest: +NORMALIZE_WHITESPACE
    f(x) == x**2*(C1 + C2*x)

    Note that because this method does not involve integration, there is
    no 'nth_linear_euler_eq_homogeneous_Integral' hint.

    The following is for internal use:

    - returns = 'sol' returns the solution to the ODE.
    - returns = 'list' returns a list of linearly independent
      solutions, corresponding to the fundamental solution set, for use with
      non homogeneous solution methods like variation of parameters and
      undetermined coefficients.  Note that, though the solutions should be
      linearly independent, this function does not explicitly check that.  You
      can do "assert simplify(wronskian(sollist)) != 0" to check for linear
      independence.  Also, "assert len(sollist) == order" will need to pass.
    - returns = 'both', return a dictionary {'sol':solution to ODE,
      'list': list of linearly independent solutions}.

    Examples
    ========

    >>> from sympy import Function, dsolve, pprint
    >>> from sympy.abc import x
    >>> f = Function('f')
    >>> eq = diff(f(x), x, 2)*x**2 - 4*diff(f(x), x)*x + 6*f(x)
    >>> pprint(dsolve(eq, f(x),
    ... hint='nth_linear_euler_eq_homogeneous'))
            2
    f(x) = x *(C1 + C2*x)

    References
    ==========

    - http://en.wikipedia.org/wiki/Cauchy%E2%80%93Euler_equation
    - C. Bender & S. Orszag, "Advanced Mathematical Methods for
        Scientists and Engineers", Springer 1999, pp. 12
    # indirect doctest

    """
    global collectterms
    collectterms = []

    x = func.args[0]
    f = func.func
    r = match

    # A generator of constants
    constants = numbered_symbols(prefix='C', cls=Symbol, start=1)

    # First, set up characteristic equation.
    chareq, symbol = S.Zero, Dummy('x')

    for i in r.keys():
        if not isinstance(i,str) and i >= 0:
            chareq += (r[i]*diff(x**symbol,x,i)*x**-symbol).expand()

    chareq = Poly(chareq, symbol)
    chareqroots = [RootOf(chareq, k) for k in xrange(chareq.degree())]

    # Create a dict root: multiplicity or charroots
    charroots = defaultdict(int)
    for root in chareqroots:
        charroots[root] += 1
    gsol = S(0)
    # We need keep track of terms so we can run collect() at the end.
    # This is necessary for constantsimp to work properly.
    ln = log
    for root, multiplicity in charroots.items():
        for i in range(multiplicity):
            if isinstance(root, RootOf):
                gsol += (x**root)*constants.next()
                assert multiplicity == 1
                collectterms = [(0, root, 0)] + collectterms
            elif root.is_real:
                gsol += ln(x)**i*(x**root)*constants.next()
                collectterms = [(i, root, 0)] + collectterms
            else:
                reroot = re(root)
                imroot = im(root)
                gsol += ln(x)**i*(x**reroot)*(constants.next()*sin(abs(imroot)*ln(x)) \
                + constants.next()*cos(imroot*ln(x)))
                # Preserve ordering (multiplicity, real part, imaginary part)
                # It will be assumed implicitly when constructing
                # fundamental solution sets.
                collectterms = [(i, reroot, imroot)] + collectterms
    if returns == 'sol':
        return Eq(f(x), gsol)
    elif returns in ('list' 'both'):
        # HOW TO TEST THIS CODE? (dsolve does not pass 'returns' through)
        # Create a list of (hopefully) linearly independent solutions
        gensols = []
        # Keep track of when to use sin or cos for nonzero imroot
        for i, reroot, imroot in collectterms:
            if imroot == 0:
                gensols.append(ln(x)**i*x**reroot)
            else:
                sin_form = ln(x)**i*x**reroot*sin(abs(imroot)*ln(x))
                if sin_form in gensols:
                    cos_form = ln(x)**i*x**reroot*cos(imroot*ln(x))
                    gensols.append(cos_form)
                else:
                    gensols.append(sin_form)
        if returns == 'list':
            return gensols
        else:
            return {'sol':Eq(f(x), gsol), 'list':gensols}
    else:
        raise ValueError('Unknown value for key "returns".')
=======
>>>>>>> 57e94e48

def ode_nth_linear_constant_coeff_homogeneous(eq, func, order, match, returns='sol'):
    r"""
    Solves an nth order linear homogeneous differential equation with
    constant coefficients.

    This is an equation of the form a_n*f(x)^(n) + a_(n-1)*f(x)^(n-1) +
    ... + a1*f'(x) + a0*f(x) = 0

    These equations can be solved in a general manner, by taking the
    roots of the characteristic equation a_n*m**n + a_(n-1)*m**(n-1) +
    ... + a1*m + a0 = 0.  The solution will then be the sum of
    Cn*x**i*exp(r*x) terms, for each where Cn is an arbitrary constant,
    r is a root of the characteristic equation and i is is one of each
    from 0 to the multiplicity of the root - 1 (for example, a root 3 of
    multiplicity 2 would create the terms C1*exp(3*x) + C2*x*exp(3*x)).
    The exponential is usually expanded for complex roots using Euler's
    equation exp(I*x) = cos(x) + I*sin(x).  Complex roots always come in
    conjugate pars in polynomials with real coefficients, so the two
    roots will be represented (after simplifying the constants) as
    exp(a*x)*(C1*cos(b*x) + C2*sin(b*x)).

    If SymPy cannot find exact roots to the characteristic equation, a
    RootOf instance will be return in its stead.

    >>> from sympy import Function, dsolve, Eq
    >>> from sympy.abc import x
    >>> f = Function('f')
    >>> dsolve(f(x).diff(x, 5) + 10*f(x).diff(x) - 2*f(x), f(x),
    ... hint='nth_linear_constant_coeff_homogeneous')
    ... # doctest: +NORMALIZE_WHITESPACE
    f(x) == C1*exp(x*RootOf(_x**5 + 10*_x - 2, 0)) +
    C2*exp(x*RootOf(_x**5 + 10*_x - 2, 1)) +
    C3*exp(x*RootOf(_x**5 + 10*_x - 2, 2)) +
    C4*exp(x*RootOf(_x**5 + 10*_x - 2, 3)) +
    C5*exp(x*RootOf(_x**5 + 10*_x - 2, 4))

    Note that because this method does not involve integration, there is
    no 'nth_linear_constant_coeff_homogeneous_Integral' hint.

    The following is for internal use:

    - returns = 'sol' returns the solution to the ODE.
    - returns = 'list' returns a list of linearly independent
      solutions, for use with non homogeneous solution methods like
      variation of parameters and undetermined coefficients.  Note that,
      though the solutions should be linearly independent, this function
      does not explicitly check that.  You can do "assert
      simplify(wronskian(sollist)) != 0" to check for linear independence.
      Also, "assert len(sollist) == order" will need to pass.
    - returns = 'both', return a dictionary {'sol':solution to ODE,
      'list': list of linearly independent solutions}.

    Examples
    ========

    >>> from sympy import Function, dsolve, pprint
    >>> from sympy.abc import x
    >>> f = Function('f')
    >>> pprint(dsolve(f(x).diff(x, 4) + 2*f(x).diff(x, 3) -
    ... 2*f(x).diff(x, 2) - 6*f(x).diff(x) + 5*f(x), f(x),
    ... hint='nth_linear_constant_coeff_homogeneous'))
                        x                            -2*x
    f(x) = (C1 + C2*x)*e  + (C3*sin(x) + C4*cos(x))*e

    References
    ==========

    - http://en.wikipedia.org/wiki/Linear_differential_equation
        section: Nonhomogeneous_equation_with_constant_coefficients
    - M. Tenenbaum & H. Pollard, "Ordinary Differential Equations",
      Dover 1963, pp. 211

    # indirect doctest

    """
    x = func.args[0]
    f = func.func
    r = match

    # A generator of constants
    constants = numbered_symbols(prefix='C', cls=Symbol, start=1)

    # First, set up characteristic equation.
    chareq, symbol = S.Zero, Dummy('x')

    for i in r.keys():
        if type(i) == str or i < 0:
            pass
        else:
            chareq += r[i]*symbol**i

    chareq = Poly(chareq, symbol)
    chareqroots = [ RootOf(chareq, k) for k in xrange(chareq.degree()) ]

    # Create a dict root: multiplicity or charroots
    charroots = defaultdict(int)
    for root in chareqroots:
        charroots[root] += 1
    gsol = S(0)
    # We need keep track of terms so we can run collect() at the end.
    # This is necessary for constantsimp to work properly.
    global collectterms
    collectterms = []
    for root, multiplicity in charroots.items():
        for i in range(multiplicity):
            if isinstance(root, RootOf):
                gsol += exp(root*x)*constants.next()
                assert multiplicity == 1
                collectterms = [(0, root, 0)] + collectterms
            else:
                reroot = re(root)
                imroot = im(root)
                gsol += x**i*exp(reroot*x)*(constants.next()*sin(abs(imroot)*x)
                + constants.next()*cos(imroot*x))
                # This ordering is important
                collectterms = [(i, reroot, imroot)] + collectterms
    if returns == 'sol':
        return Eq(f(x), gsol)
    elif returns in ('list' 'both'):
        # Create a list of (hopefully) linearly independent solutions
        gensols = []
        # Keep track of when to use sin or cos for nonzero imroot
        for i, reroot, imroot in collectterms:
            if imroot == 0:
                gensols.append(x**i*exp(reroot*x))
            else:
                if x**i*exp(reroot*x)*sin(abs(imroot)*x) in gensols:
                    gensols.append(x**i*exp(reroot*x)*cos(imroot*x))
                else:
                    gensols.append(x**i*exp(reroot*x)*sin(abs(imroot)*x))
        if returns == 'list':
            return gensols
        else:
            return {'sol': Eq(f(x), gsol), 'list': gensols}
    else:
        raise ValueError('Unknown value for key "returns".')


def ode_nth_linear_constant_coeff_undetermined_coefficients(eq, func, order, match):
    r"""
    Solves an nth order linear differential equation with constant
    coefficients using the method of undetermined coefficients.

    This method works on differential equations of the form a_n*f(x)^(n)
    + a_(n-1)*f(x)^(n-1) + ... + a1*f'(x) + a0*f(x) = P(x), where P(x)
    is a function that has a finite number of linearly independent
    derivatives.

    Functions that fit this requirement are finite sums functions of the
    form a*x**i*exp(b*x)*sin(c*x + d) or a*x**i*exp(b*x)*cos(c*x + d),
    where i is a non-negative integer and a, b, c, and d are constants.
    For example any polynomial in x, functions like x**2*exp(2*x),
    x*sin(x), and exp(x)*cos(x) can all be used.  Products of sin's and
    cos's have a finite number of derivatives, because they can be
    expanded into sin(a*x) and cos(b*x) terms.  However, SymPy currently
    cannot do that expansion, so you will need to manually rewrite the
    expression in terms of the above to use this method.  So, for example,
    you will need to manually convert sin(x)**2 into (1 + cos(2*x))/2 to
    properly apply the method of undetermined coefficients on it.

    This method works by creating a trial function from the expression
    and all of its linear independent derivatives and substituting them
    into the original ODE.  The coefficients for each term will be a
    system of linear equations, which are be solved for and substituted,
    giving the solution.  If any of the trial functions are linearly
    dependent on the solution to the homogeneous equation, they are
    multiplied by sufficient x to make them linearly independent.

    Examples
    ========

    >>> from sympy import Function, dsolve, pprint, exp, cos
    >>> from sympy.abc import x
    >>> f = Function('f')
    >>> pprint(dsolve(f(x).diff(x, 2) + 2*f(x).diff(x) + f(x) -
    ... 4*exp(-x)*x**2 + cos(2*x), f(x),
    ... hint='nth_linear_constant_coeff_undetermined_coefficients'))
           /             4\
           |            x |  -x   4*sin(2*x)   3*cos(2*x)
    f(x) = |C1 + C2*x + --|*e   - ---------- + ----------
           \            3 /           25           25

    References
    ==========

    - http://en.wikipedia.org/wiki/Method_of_undetermined_coefficients
    - M. Tenenbaum & H. Pollard, "Ordinary Differential Equations",
      Dover 1963, pp. 221

    # indirect doctest

    """
    gensol = ode_nth_linear_constant_coeff_homogeneous(eq, func, order, match,
        returns='both')
    match.update(gensol)
    return _solve_undetermined_coefficients(eq, func, order, match)


def _solve_undetermined_coefficients(eq, func, order, match):
    """
    Helper function for the method of undetermined coefficients.

    See the ode_nth_linear_constant_coeff_undetermined_coefficients()
    docstring for more information on this method.

    match should be a dictionary that has the following keys:
    'list' - A list of solutions to the homogeneous equation, such as
         the list returned by
         ode_nth_linear_constant_coeff_homogeneous(returns='list')
    'sol' - The general solution, such as the solution returned by
        ode_nth_linear_constant_coeff_homogeneous(returns='sol')
    'trialset' - The set of trial functions as returned by
        _undetermined_coefficients_match()['trialset']

    """
    x = func.args[0]
    f = func.func
    r = match
    coeffs = numbered_symbols('a', cls=Dummy)
    coefflist = []
    gensols = r['list']
    gsol = r['sol']
    trialset = r['trialset']
    notneedset = set([])
    newtrialset = set([])
    global collectterms
    if len(gensols) != order:
        raise NotImplementedError("Cannot find " + str(order) +
        " solutions to the homogeneous equation nessesary to apply " +
        "undetermined coefficients to " + str(eq) + " (number of terms != order)")
    usedsin = set([])
    mult = 0  # The multiplicity of the root
    getmult = True
    for i, reroot, imroot in collectterms:
        if getmult:
            mult = i + 1
            getmult = False
        if i == 0:
            getmult = True
        if imroot:
            # Alternate between sin and cos
            if (i, reroot) in usedsin:
                check = x**i*exp(reroot*x)*cos(imroot*x)
            else:
                check = x**i*exp(reroot*x)*sin(abs(imroot)*x)
                usedsin.add((i, reroot))
        else:
            check = x**i*exp(reroot*x)

        if check in trialset:
            # If an element of the trial function is already part of the homogeneous
            # solution, we need to multiply by sufficient x to make it linearly
            # independent.  We also don't need to bother checking for the coefficients
            # on those elements, since we already know it will be 0.
            while True:
                if check*x**mult in trialset:
                    mult += 1
                else:
                    break
            trialset.add(check*x**mult)
            notneedset.add(check)

    newtrialset = trialset - notneedset

    trialfunc = 0
    for i in newtrialset:
        c = coeffs.next()
        coefflist.append(c)
        trialfunc += c*i

    eqs = sub_func_doit(eq, f(x), trialfunc)

    coeffsdict = dict(zip(trialset, [0]*(len(trialset) + 1)))

    eqs = expand_mul(eqs)

    for i in Add.make_args(eqs):
        s = separatevars(i, dict=True, symbols=[x])
        coeffsdict[s[x]] += s['coeff']

    coeffvals = solve(coeffsdict.values(), coefflist)

    if not coeffvals:
        raise NotImplementedError("Could not solve " + str(eq) + " using the " +
            " method of undetermined coefficients (unable to solve for coefficients).")

    psol = trialfunc.subs(coeffvals)

    return Eq(f(x), gsol.rhs + psol)


def _undetermined_coefficients_match(expr, x):
    """
    Returns a trial function match if undetermined coefficients can be
    applied to expr, and None otherwise.

    A trial expression can be found for an expression for use with the
    method of undetermined coefficients if the expression is an
    additive/multiplicative combination of constants, polynomials in x
    (the independent variable of expr), sin(a*x + b), cos(a*x + b), and
    exp(a*x) terms (in other words, it has a finite number of linearly
    independent derivatives).

    Note that you may still need to multiply each term returned here by
    sufficient x to make it linearly independent with the solutions to
    the homogeneous equation.

    This is intended for internal use by undetermined_coefficients
    hints.

    SymPy currently has no way to convert sin(x)**n*cos(y)**m into a sum
    of only sin(a*x) and cos(b*x) terms, so these are not implemented.
    So, for example, you will need to manually convert sin(x)**2 into
    (1 + cos(2*x))/2 to properly apply the method of undetermined
    coefficients on it.

    Examples
    ========

    >>> from sympy import log, exp
    >>> from sympy.solvers.ode import _undetermined_coefficients_match
    >>> from sympy.abc import x
    >>> _undetermined_coefficients_match(9*x*exp(x) + exp(-x), x)
    {'test': True, 'trialset': set([x*exp(x), exp(-x), exp(x)])}
    >>> _undetermined_coefficients_match(log(x), x)
    {'test': False}

    """
    from sympy import S
    a = Wild('a', exclude=[x])
    b = Wild('b', exclude=[x])
    expr = powsimp(expr, combine='exp')  # exp(x)*exp(2*x + 1) => exp(3*x + 1)
    retdict = {}

    def _test_term(expr, x):
        """
        Test if expr fits the proper form for undetermined coefficients.
        """
        if expr.is_Add:
            return all(_test_term(i, x) for i in expr.args)
        elif expr.is_Mul:
            if expr.has(sin, cos):
                foundtrig = False
                # Make sure that there is only one trig function in the args.
                # See the docstring.
                for i in expr.args:
                    if i.has(sin, cos):
                        if foundtrig:
                            return False
                        else:
                            foundtrig = True
            return all(_test_term(i, x) for i in expr.args)
        elif expr.is_Function:
            if expr.func in (sin, cos, exp):
                if expr.args[0].match(a*x + b):
                    return True
                else:
                    return False
            else:
                return False
        elif expr.is_Pow and expr.base.is_Symbol and expr.exp.is_Integer and \
                expr.exp >= 0:
            return True
        elif expr.is_Pow and expr.base.is_number:
            if expr.exp.match(a*x + b):
                return True
            else:
                return False
        elif expr.is_Symbol or expr.is_Number:
            return True
        else:
            return False

    def _get_trial_set(expr, x, exprs=set([])):
        """
        Returns a set of trial terms for undetermined coefficients.

        The idea behind undetermined coefficients is that the terms
        expression repeat themselves after a finite number of
        derivatives, except for the coefficients (they are linearly
        dependent).  So if we collect these, we should have the terms of
        our trial function.
        """
        def _remove_coefficient(expr, x):
            """
            Returns the expression without a coefficient.

            Similar to expr.as_independent(x)[1], except it only works
            multiplicatively.
            """
            # I was using the below match, but it doesn't always put all of the
            # coefficient in c.  c.f. 2**x*6*exp(x)*log(2)
            # The below code is probably cleaner anyway.
#            c = Wild('c', exclude=[x])
#            t = Wild('t')
#            r = expr.match(c*t)
            term = S.One
            if expr.is_Mul:
                for i in expr.args:
                    if i.has(x):
                        term *= i
            elif expr.has(x):
                term = expr
            return term

        expr = expand_mul(expr)
        if expr.is_Add:
            for term in expr.args:
                if _remove_coefficient(term, x) in exprs:
                    pass
                else:
                    exprs.add(_remove_coefficient(term, x))
                    exprs = exprs.union(_get_trial_set(term, x, exprs))
        else:
            term = _remove_coefficient(expr, x)
            tmpset = exprs.union(set([term]))
            oldset = set([])
            while tmpset != oldset:
                # If you get stuck in this loop, then _test_term is probably broken
                oldset = tmpset.copy()
                expr = expr.diff(x)
                term = _remove_coefficient(expr, x)
                if term.is_Add:
                    tmpset = tmpset.union(_get_trial_set(term, x, tmpset))
                else:
                    tmpset.add(term)
            exprs = tmpset
        return exprs

    retdict['test'] = _test_term(expr, x)
    if retdict['test']:
        # Try to generate a list of trial solutions that will have the undetermined
        # coefficients.  Note that if any of these are not linearly independent
        # with any of the solutions to the homogeneous equation, then they will
        # need to be multiplied by sufficient x to make them so.  This function
        # DOES NOT do that (it doesn't even look at the homogeneous equation).
        retdict['trialset'] = _get_trial_set(expr, x)

    return retdict


def ode_nth_linear_constant_coeff_variation_of_parameters(eq, func, order, match):
    r"""
    Solves an nth order linear differential equation with constant
    coefficients using the method of variation of parameters.

    This method works on any differential equations of the form
    f(x)^(n) + a_(n-1)*f(x)^(n-1) + ... + a1*f'(x) + a0*f(x) = P(x).

    This method works by assuming that the particular solution takes the
    form Sum(c_i(x)*y_i(x), (x, 1, n)), where y_i is the ith solution to
    the homogeneous equation.  The solution is then solved using
    Wronskian's and Cramer's Rule.  The particular solution is given by
    Sum(Integral(W_i(x)/W(x), x)*y_i(x), (x, 1, n)), where W(x) is the
    Wronskian of the fundamental system (the system of n linearly
    independent solutions to the homogeneous equation), and W_i(x) is
    the Wronskian of the fundamental system with the ith column replaced
    with [0, 0, ..., 0, P(x)].

    This method is general enough to solve any nth order inhomogeneous
    linear differential equation with constant coefficients, but
    sometimes SymPy cannot simplify the Wronskian well enough to
    integrate it.  If this method hangs, try using the
    'nth_linear_constant_coeff_variation_of_parameters_Integral' hint
    and simplifying the integrals manually.  Also, prefer using
    'nth_linear_constant_coeff_undetermined_coefficients' when it
    applies, because it doesn't use integration, making it faster and
    more reliable.

    Warning, using simplify=False with
    'nth_linear_constant_coeff_variation_of_parameters' in dsolve()
    may cause it to hang, because it will not attempt to simplify
    the Wronskian before integrating.  It is recommended that you only
    use simplify=False with
    'nth_linear_constant_coeff_variation_of_parameters_Integral' for
    this method, especially if the solution to the homogeneous
    equation has trigonometric functions in it.

    Examples
    ========

    >>> from sympy import Function, dsolve, pprint, exp, log
    >>> from sympy.abc import x
    >>> f = Function('f')
    >>> pprint(dsolve(f(x).diff(x, 3) - 3*f(x).diff(x, 2) +
    ... 3*f(x).diff(x) - f(x) - exp(x)*log(x), f(x),
    ... hint='nth_linear_constant_coeff_variation_of_parameters'))
           /                     3                \
           |                2   x *(6*log(x) - 11)|  x
    f(x) = |C1 + C2*x + C3*x  + ------------------|*e
           \                            36        /

    References
    ==========

    - http://en.wikipedia.org/wiki/Variation_of_parameters
    - http://planetmath.org/encyclopedia/VariationOfParameters.html
    - M. Tenenbaum & H. Pollard, "Ordinary Differential Equations",
      Dover 1963, pp. 233

    # indirect doctest

    """

    gensol = ode_nth_linear_constant_coeff_homogeneous(eq, func, order, match,
        returns='both')
    match.update(gensol)
    return _solve_variation_of_parameters(eq, func, order, match)


def _solve_variation_of_parameters(eq, func, order, match):
    """
    Helper function for the method of variation of parameters.

    See the ode_nth_linear_constant_coeff_variation_of_parameters()
    docstring for more information on this method.

    match should be a dictionary that has the following keys:
    'list' - A list of solutions to the homogeneous equation, such as
         the list returned by
         ode_nth_linear_constant_coeff_homogeneous(returns='list')
    'sol' - The general solution, such as the solution returned by
        ode_nth_linear_constant_coeff_homogeneous(returns='sol')

    """

    x = func.args[0]
    f = func.func
    r = match
    psol = 0
    gensols = r['list']
    gsol = r['sol']
    wr = wronskian(gensols, x)

    if r.get('simplify', True):
        wr = simplify(wr)  # We need much better simplification for some ODEs.
        #                   See issue 1563, for example.

        # To reduce commonly occuring sin(x)**2 + cos(x)**2 to 1
        wr = trigsimp(wr, deep=True, recursive=True)
    if not wr:
        # The wronskian will be 0 iff the solutions are not linearly independent.
        raise NotImplementedError("Cannot find " + str(order) +
        " solutions to the homogeneous equation nessesary to apply " +
        "variation of parameters to " + str(eq) + " (Wronskian == 0)")
    if len(gensols) != order:
        raise NotImplementedError("Cannot find " + str(order) +
        " solutions to the homogeneous equation nessesary to apply " +
        "variation of parameters to " + str(eq) + " (number of terms != order)")
    negoneterm = (-1)**(order)
    for i in gensols:
        psol += negoneterm*C.Integral(wronskian(filter(lambda x: x != i,
        gensols), x)*r[-1]/wr, x)*i/r[order]
        negoneterm *= -1

    if r.get('simplify', True):
        psol = simplify(psol)
        psol = trigsimp(psol, deep=True)
    return Eq(f(x), gsol.rhs + psol)


def ode_separable(eq, func, order, match):
    r"""

    Solves separable 1st order differential equations.

    This is any differential equation that can be written as
    P(y)*dy/dx = Q(x). The solution can then just be found by
    rearranging terms and integrating:
    Integral(P(y), y) = Integral(Q(x), x). This hint uses separatevars()
    as its back end, so if a separable equation is not caught by this
    solver, it is most likely the fault of that function. separatevars()
    is smart enough to do most expansion and factoring necessary to
    convert a separable equation F(x, y) into the proper form P(x)*Q(y).
    The general solution is::

        >>> from sympy import Function, dsolve, Eq, pprint
        >>> from sympy.abc import x
        >>> a, b, c, d, f = map(Function, ['a', 'b', 'c', 'd', 'f'])
        >>> genform = Eq(a(x)*b(f(x))*f(x).diff(x), c(x)*d(f(x)))
        >>> pprint(genform)
                     d
        a(x)*b(f(x))*--(f(x)) = c(x)*d(f(x))
                     dx
        >>> pprint(dsolve(genform, f(x), hint='separable_Integral'))
             f(x)
           /                  /
          |                  |
          |  b(y)            | c(x)
          |  ---- dy = C1 +  | ---- dx
          |  d(y)            | a(x)
          |                  |
         /                  /

    Examples
    ========

    >>> from sympy import Function, dsolve, Eq
    >>> from sympy.abc import x
    >>> f = Function('f')
    >>> pprint(dsolve(Eq(f(x)*f(x).diff(x) + x, 3*x*f(x)**2), f(x),
    ... hint='separable', simplify=False))
       /   2       \         2
    log\3*f (x) - 1/        x
    ---------------- = C1 + --
           6                2

    References
    ==========

    - M. Tenenbaum & H. Pollard, "Ordinary Differential Equations",
      Dover 1963, pp. 52

    # indirect doctest

    """
    x = func.args[0]
    f = func.func
    C1 = Symbol('C1')
    r = match  # {'m1':m1, 'm2':m2, 'y':y}
    return Eq(C.Integral(r['m2']['coeff']*r['m2'][r['y']]/r['m1'][r['y']],
        (r['y'], None, f(x))), C.Integral(-r['m1']['coeff']*r['m1'][x]/
        r['m2'][x], x) + C1)<|MERGE_RESOLUTION|>--- conflicted
+++ resolved
@@ -236,23 +236,11 @@
 # anyway).
 # "default", "all", "best", and "all_Integral" meta-hints should not be
 # included in this list, but "_best" and "_Integral" hints should be included.
-<<<<<<< HEAD
-allhints = ("separable", "1st_exact", "1st_linear", "Bernoulli", "Riccati_special_minus2",
-"1st_homogeneous_coeff_best", "1st_homogeneous_coeff_subs_indep_div_dep",
-"1st_homogeneous_coeff_subs_dep_div_indep", "nth_linear_constant_coeff_homogeneous",
-"nth_linear_euler_eq_homogeneous",
-"nth_linear_constant_coeff_undetermined_coefficients",
-"nth_linear_constant_coeff_variation_of_parameters",
-"Liouville", "separable_Integral", "1st_exact_Integral", "1st_linear_Integral",
-"Bernoulli_Integral", "1st_homogeneous_coeff_subs_indep_div_dep_Integral",
-"1st_homogeneous_coeff_subs_dep_div_indep_Integral",
-"nth_linear_constant_coeff_variation_of_parameters_Integral",
-"Liouville_Integral")
-=======
 allhints = (
     "separable", "1st_exact", "1st_linear", "Bernoulli", "Riccati_special_minus2",
     "1st_homogeneous_coeff_best", "1st_homogeneous_coeff_subs_indep_div_dep",
     "1st_homogeneous_coeff_subs_dep_div_indep", "nth_linear_constant_coeff_homogeneous",
+    "nth_linear_euler_eq_homogeneous",
     "nth_linear_constant_coeff_undetermined_coefficients",
     "nth_linear_constant_coeff_variation_of_parameters",
     "Liouville", "separable_Integral", "1st_exact_Integral", "1st_linear_Integral",
@@ -262,7 +250,6 @@
     "Liouville_Integral"
 )
 
->>>>>>> 57e94e48
 
 def preprocess(expr, func=None, hint='_Integral'):
     """Prepare expr for solving by making sure that differentiation
@@ -914,7 +901,6 @@
             else:
                 matching_hints["nth_linear_constant_coeff_homogeneous"] = r
 
-<<<<<<< HEAD
         # Euler equation case (a_i * x**i for all i)
         def _test_term(coeff, order):
             """
@@ -944,8 +930,6 @@
             if not r[-1]:
                 matching_hints["nth_linear_euler_eq_homogeneous"] = r
 
-=======
->>>>>>> 57e94e48
     # Order keys based on allhints.
     retlist = []
     for i in allhints:
@@ -2547,7 +2531,6 @@
                 terms[len(f.args[1:])] += c
     return terms
 
-<<<<<<< HEAD
 def ode_nth_linear_euler_eq_homogeneous(eq, func, order, match, returns='sol'):
     r"""
     Solves an nth order linear homogeneous variable-coefficient
@@ -2695,8 +2678,6 @@
             return {'sol':Eq(f(x), gsol), 'list':gensols}
     else:
         raise ValueError('Unknown value for key "returns".')
-=======
->>>>>>> 57e94e48
 
 def ode_nth_linear_constant_coeff_homogeneous(eq, func, order, match, returns='sol'):
     r"""
