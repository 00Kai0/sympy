--- conflicted
+++ resolved
@@ -99,11 +99,7 @@
     for sympyname, translation in translations.iteritems():
         namespace[sympyname] = namespace[translation]
 
-<<<<<<< HEAD
-def lambdify(args, expr, modules=None, printer=None):
-=======
-def lambdify(args, expr, modules=None, use_imps=True):
->>>>>>> 2a366eaf
+def lambdify(args, expr, modules=None, use_imps=True, printer=None):
     """
     Returns a lambda function for fast calculation of numerical values.
 
@@ -265,8 +261,6 @@
         args = str(args)
 
     return "lambda %s: (%s)" % (args, expr)
-<<<<<<< HEAD
-=======
 
 def _imp_namespace(expr, namespace=None):
     """ Return namespace dict with function implementations
@@ -372,5 +366,4 @@
         symfunc = FunctionClass(Function, symfunc)
     # We need to attach as a method because symfunc will be a class
     symfunc._imp_ = staticmethod(implementation)
-    return symfunc
->>>>>>> 2a366eaf
+    return symfunc