--- conflicted
+++ resolved
@@ -783,13 +783,8 @@
         v = tuple(sys.version_info)
         python_version = "%s.%s.%s-%s-%s" % v
         self.write("executable:   %s  (%s)\n" % (executable, python_version))
-<<<<<<< HEAD
-        from sympy.polys.algebratools import GROUND_TYPES
-        self.write("Ground types: %s\n\n" % GROUND_TYPES)
-=======
         from sympy.polys.domains import GROUND_TYPES
         self.write("ground types: %s\n\n" % GROUND_TYPES)
->>>>>>> 1b5cd192
         self._t_start = clock()
 
     def finish(self):
